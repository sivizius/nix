--- conflicted
+++ resolved
@@ -25,7 +25,6 @@
   Selecting derivation outputs using the attribute selection syntax
   (e.g. `nixpkgs#glibc.dev`) no longer works.
 
-<<<<<<< HEAD
 * Running nix with the new `--debugger` flag will cause it to start a repl session if
   there is an exception thrown during eval, or if `builtins.break` is called.  From
   there one can inspect symbol values and evaluate nix expressions.  In debug mode
@@ -38,7 +37,6 @@
   :c            Go until end of program, exception, or builtins.break().
   :s            Go one step
   ```
-=======
+
 * `builtins.fetchTree` (and flake inputs) can now be used to fetch plain files
-  over the `http(s)` and `file` protocols in addition to directory tarballs.
->>>>>>> d8398d33
+  over the `http(s)` and `file` protocols in addition to directory tarballs.