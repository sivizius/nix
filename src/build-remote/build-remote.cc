--- conflicted
+++ resolved
@@ -348,16 +348,11 @@
                 auto thisOutputId = DrvOutput{ thisOutputHash, outputName };
                 if (!store->queryRealisation(thisOutputId)) {
                     debug("missing output %s", outputName);
-<<<<<<< HEAD
                     assert(optResult);
                     auto & result = *optResult;
-                    assert(result.builtOutputs.count(thisOutputId));
-                    auto newRealisation = result.builtOutputs.at(thisOutputId);
-=======
                     auto i = result.builtOutputs.find(outputName);
                     assert(i != result.builtOutputs.end());
                     auto & newRealisation = i->second;
->>>>>>> 64ee0289
                     missingRealisations.insert(newRealisation);
                     missingPaths.insert(newRealisation.outPath);
                 }
