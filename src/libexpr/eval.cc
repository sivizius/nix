--- conflicted
+++ resolved
@@ -23,19 +23,6 @@
 namespace nix {
 
 SymbolTable symbols;
-
-
-static char * dupStringWithLen(const char * s, size_t size)
-{
-    char * t;
-#if HAVE_BOEHMGC
-    t = GC_STRNDUP(s, size);
-#else
-    t = strndup(s, size);
-#endif
-    if (!t) throw std::bad_alloc();
-    return t;
-}
 
 
 static void printValue(std::ostream & str, std::set<const Value *> & active, const Value & v)
@@ -178,58 +165,7 @@
     } else {
         Root<Value> nameValue;
         name.expr->eval(state, env, nameValue);
-<<<<<<< HEAD
         return state.symbols.create(state.forceStringNoCtx(nameValue));
-=======
-        state.forceStringNoCtx(nameValue);
-        return state.symbols.create(nameValue.string.s);
-    }
-}
-
-
-static bool gcInitialised = false;
-
-void initGC()
-{
-    if (gcInitialised) return;
-
-#if HAVE_BOEHMGC
-    /* Initialise the Boehm garbage collector. */
-
-    /* Don't look for interior pointers. This reduces the odds of
-       misdetection a bit. */
-    GC_set_all_interior_pointers(0);
-
-    /* We don't have any roots in data segments, so don't scan from
-       there. */
-    GC_set_no_dls(1);
-
-    GC_INIT();
-
-    GC_set_oom_fn(oomHandler);
-
-    /* Set the initial heap size to something fairly big (25% of
-       physical RAM, up to a maximum of 384 MiB) so that in most cases
-       we don't need to garbage collect at all.  (Collection has a
-       fairly significant overhead.)  The heap size can be overridden
-       through libgc's GC_INITIAL_HEAP_SIZE environment variable.  We
-       should probably also provide a nix.conf setting for this.  Note
-       that GC_expand_hp() causes a lot of virtual, but not physical
-       (resident) memory to be allocated.  This might be a problem on
-       systems that don't overcommit. */
-    if (!getEnv("GC_INITIAL_HEAP_SIZE")) {
-        size_t size = 32 * 1024 * 1024;
-#if HAVE_SYSCONF && defined(_SC_PAGESIZE) && defined(_SC_PHYS_PAGES)
-        size_t maxSize = 384 * 1024 * 1024;
-        long pageSize = sysconf(_SC_PAGESIZE);
-        long pages = sysconf(_SC_PHYS_PAGES);
-        if (pageSize != -1)
-            size = (pageSize * pages) / 4; // 25% of RAM
-        if (size > maxSize) size = maxSize;
-#endif
-        debug(format("setting initial heap size to %1% bytes") % size);
-        GC_expand_hp(size);
->>>>>>> 94c93437
     }
 }
 
@@ -536,36 +472,15 @@
 }
 
 
-<<<<<<< HEAD
-Value & mkString(Value & v, const string & s, const PathSet & context)
+Value & mkString(Value & v, std::string_view s, const PathSet & context)
 {
     if (context.empty())
-        mkString(v, s.c_str());
+        mkString(v, s);
     else {
-        v.string.s = String::alloc(s.c_str());
-        v.string.context = nullptr;
+        v.string.s = gc.alloc<String>(String::wordsFor(s.size()), s.size(), s.data());
+        v.string.context = 0;
         v.type = tLongString;
         v.setContext(context);
-=======
-void mkString(Value & v, const char * s)
-{
-    mkStringNoCopy(v, dupString(s));
-}
-
-
-Value & mkString(Value & v, std::string_view s, const PathSet & context)
-{
-    v.type = tString;
-    v.string.s = dupStringWithLen(s.data(), s.size());
-    v.string.context = 0;
-    if (!context.empty()) {
-        size_t n = 0;
-        v.string.context = (const char * *)
-            allocBytes((context.size() + 1) * sizeof(char *));
-        for (auto & i : context)
-            v.string.context[n++] = dupString(i.c_str());
-        v.string.context[n] = 0;
->>>>>>> 94c93437
     }
     return v;
 }
@@ -604,29 +519,9 @@
 
 Ptr<Env> EvalState::allocEnv(size_t size, size_t prevWith, Tag type)
 {
-<<<<<<< HEAD
     nrEnvs++;
     nrValuesInEnvs += size;
     return gc.alloc<Env>(Env::wordsFor(size), type, size, prevWith);
-=======
-    nrValues++;
-    auto v = (Value *) allocBytes(sizeof(Value));
-    //GC_register_finalizer_no_order(v, finalizeValue, nullptr, nullptr, nullptr);
-    return v;
-}
-
-
-Env & EvalState::allocEnv(size_t size)
-{
-    nrEnvs++;
-    nrValuesInEnvs += size;
-    Env * env = (Env *) allocBytes(sizeof(Env) + size * sizeof(Value *));
-    env->type = Env::Plain;
-
-    /* We assume that env->values has been cleared by the allocator; maybeThunk() and lookupVar fromWith expect this. */
-
-    return *env;
->>>>>>> 94c93437
 }
 
 
@@ -884,11 +779,7 @@
         if (hasOverrides) {
             Value * vOverrides = (*v.attrs)[overrides->second.displ].value;
             state.forceAttrs(*vOverrides);
-<<<<<<< HEAD
-            Bindings * newBnds = Bindings::allocBindings(v.attrs->size() + vOverrides->attrs->size());
-=======
-            Bindings * newBnds = state.allocBindings(v.attrs->capacity() + vOverrides->attrs->size());
->>>>>>> 94c93437
+            auto newBnds = Bindings::allocBindings(v.attrs->capacity() + vOverrides->attrs->size());
             for (auto & i : *v.attrs)
                 newBnds->push_back(i);
             for (auto & i : *vOverrides->attrs) {
@@ -1576,7 +1467,7 @@
 {
     auto i = v.attrs->find(sToString);
     if (i != v.attrs->end()) {
-        Value v1;
+        auto v1 = allocValue();
         callFunction(*i->value, v, v1, pos);
         return coerceToString(pos, v1, context, coerceMore, copyToStore);
     }
@@ -1602,17 +1493,9 @@
     }
 
     if (v.type == tAttrs) {
-<<<<<<< HEAD
-        auto i = v.attrs->find(sToString);
-        if (i != v.attrs->end()) {
-            auto v1 = allocValue();
-            callFunction(*i->value, v, v1, pos);
-            return coerceToString(pos, v1, context, coerceMore, copyToStore);
-=======
         auto maybeString = tryAttrsToString(pos, v, context, coerceMore, copyToStore);
         if (maybeString) {
             return *maybeString;
->>>>>>> 94c93437
         }
         auto i = v.attrs->find(sOutPath);
         if (i == v.attrs->end()) throwTypeError("cannot coerce a set to a string, at %1%", pos);
@@ -1883,98 +1766,7 @@
 }
 
 
-<<<<<<< HEAD
-// FIXME: move to gc.cc and make generic.
-size_t valueSize(Value & v)
-{
-    std::set<const void *> seen;
-
-    std::function<size_t(Value & v)> doValue;
-    std::function<size_t(Env & v)> doEnv;
-
-    doValue = [&](Value & v) -> size_t {
-        if (seen.find(&v) != seen.end()) return 0;
-        seen.insert(&v);
-
-        size_t sz = sizeof(Value);
-
-        switch (v.type) {
-        case tLongString:
-            sz += v.string.s->words() * WORD_SIZE;
-            break;
-        case tPath:
-            sz += v.path->words() * WORD_SIZE;
-            break;
-        case tAttrs:
-            if (seen.find(v.attrs) == seen.end()) {
-                seen.insert(v.attrs);
-                sz += sizeof(Bindings) + sizeof(Attr) * v.attrs->capacity();
-                for (auto & i : *v.attrs)
-                    sz += doValue(*i.value);
-            }
-            break;
-        case tList0:
-        case tList1:
-        case tList2:
-        case tListN:
-            if (seen.find(v.listElems()) == seen.end()) {
-                seen.insert(v.listElems());
-                sz += v.listSize() * sizeof(Value *);
-                for (size_t n = 0; n < v.listSize(); ++n)
-                    sz += doValue(*v.listElems()[n]);
-            }
-            break;
-        case tThunk:
-            sz += doEnv(*v.thunk.env);
-            break;
-        case tApp:
-            sz += doValue(*v.app.left);
-            sz += doValue(*v.app.right);
-            break;
-        case tLambda:
-            sz += doEnv(*v.lambda.env);
-            break;
-        case tPrimOpApp:
-            sz += doValue(*v.app.left);
-            sz += doValue(*v.app.right);
-            break;
 #if 0
-        case tExternal:
-            if (seen.find(v.external) != seen.end()) break;
-            seen.insert(v.external);
-            sz += v.external->valueSize(seen);
-            break;
-#endif
-        default:
-            ;
-        }
-
-        return sz;
-    };
-
-    doEnv = [&](Env & env) -> size_t {
-        if (seen.find(&env) != seen.end()) return 0;
-        seen.insert(&env);
-
-        size_t sz = sizeof(Env) + sizeof(Value *) * env.getSize();
-
-        if (env.type != tWithExprEnv)
-            for (size_t i = 0; i < env.getSize(); ++i)
-                if (env.values[i])
-                    sz += doValue(*env.values[i]);
-
-        if (env.up) sz += doEnv(*env.up);
-
-        return sz;
-    };
-
-    return doValue(v);
-}
-
-
-#if 0
-=======
->>>>>>> 94c93437
 string ExternalValueBase::coerceToString(const Pos & pos, PathSet & context, bool copyMore, bool copyToStore) const
 {
     throw TypeError(format("cannot coerce %1% to a string, at %2%") %
