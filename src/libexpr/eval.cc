#include "eval.hh"
#include "hash.hh"
#include "util.hh"
#include "store-api.hh"
#include "derivations.hh"
#include "globals.hh"
#include "eval-inline.hh"
#include "filetransfer.hh"
#include "json.hh"
#include "function-trace.hh"

#include <algorithm>
#include <chrono>
#include <cstring>
#include <unistd.h>
#include <sys/time.h>
#include <sys/resource.h>
#include <iostream>
#include <fstream>

#include <sys/resource.h>

#if HAVE_BOEHMGC

#define GC_INCLUDE_NEW

#include <gc/gc.h>
#include <gc/gc_cpp.h>

#endif

namespace nix {


static char * dupString(const char * s)
{
    char * t;
#if HAVE_BOEHMGC
    t = GC_STRDUP(s);
#else
    t = strdup(s);
#endif
    if (!t) throw std::bad_alloc();
    return t;
}


static char * dupStringWithLen(const char * s, size_t size)
{
    char * t;
#if HAVE_BOEHMGC
    t = GC_STRNDUP(s, size);
#else
    t = strndup(s, size);
#endif
    if (!t) throw std::bad_alloc();
    return t;
}


RootValue allocRootValue(Value * v)
{
    return std::allocate_shared<Value *>(traceable_allocator<Value *>(), v);
}


static void printValue(std::ostream & str, std::set<const Value *> & active, const Value & v)
{
    checkInterrupt();

    if (!active.insert(&v).second) {
        str << "<CYCLE>";
        return;
    }

    switch (v.type) {
    case tInt:
        str << v.integer;
        break;
    case tBool:
        str << (v.boolean ? "true" : "false");
        break;
    case tString:
        str << "\"";
        for (const char * i = v.string.s; *i; i++)
            if (*i == '\"' || *i == '\\') str << "\\" << *i;
            else if (*i == '\n') str << "\\n";
            else if (*i == '\r') str << "\\r";
            else if (*i == '\t') str << "\\t";
            else str << *i;
        str << "\"";
        break;
    case tPath:
        str << v.path; // !!! escaping?
        break;
    case tNull:
        str << "null";
        break;
    case tAttrs: {
        str << "{ ";
        for (auto & i : v.attrs->lexicographicOrder()) {
            str << i->name << " = ";
            printValue(str, active, *i->value);
            str << "; ";
        }
        str << "}";
        break;
    }
    case tList1:
    case tList2:
    case tListN:
        str << "[ ";
        for (unsigned int n = 0; n < v.listSize(); ++n) {
            printValue(str, active, *v.listElems()[n]);
            str << " ";
        }
        str << "]";
        break;
    case tThunk:
    case tApp:
        str << "<CODE>";
        break;
    case tLambda:
        str << "<LAMBDA>";
        break;
    case tPrimOp:
        str << "<PRIMOP>";
        break;
    case tPrimOpApp:
        str << "<PRIMOP-APP>";
        break;
    case tExternal:
        str << *v.external;
        break;
    case tFloat:
        str << v.fpoint;
        break;
    default:
        throw Error("invalid value");
    }

    active.erase(&v);
}


std::ostream & operator << (std::ostream & str, const Value & v)
{
    std::set<const Value *> active;
    printValue(str, active, v);
    return str;
}


const Value *getPrimOp(const Value &v) {
    const Value * primOp = &v;
    while (primOp->type == tPrimOpApp) {
        primOp = primOp->primOpApp.left;
    }
    assert(primOp->type == tPrimOp);
    return primOp;
}


string showType(const Value & v)
{
    switch (v.type) {
        case tInt: return "an integer";
        case tBool: return "a boolean";
        case tString: return v.string.context ? "a string with context" : "a string";
        case tPath: return "a path";
        case tNull: return "null";
        case tAttrs: return "a set";
        case tList1: case tList2: case tListN: return "a list";
        case tThunk: return "a thunk";
        case tApp: return "a function application";
        case tLambda: return "a function";
        case tBlackhole: return "a black hole";
        case tPrimOp:
            return fmt("the built-in function '%s'", string(v.primOp->name));
        case tPrimOpApp:
            return fmt("the partially applied built-in function '%s'", string(getPrimOp(v)->primOp->name));
        case tExternal: return v.external->showType();
        case tFloat: return "a float";
    }
    abort();
}


#if HAVE_BOEHMGC
/* Called when the Boehm GC runs out of memory. */
static void * oomHandler(size_t requested)
{
    /* Convert this to a proper C++ exception. */
    throw std::bad_alloc();
}
#endif


static Symbol getName(const AttrName & name, EvalState & state, Env & env)
{
    if (name.symbol.set()) {
        return name.symbol;
    } else {
        Value nameValue;
        name.expr->eval(state, env, nameValue);
        state.forceStringNoCtx(nameValue);
        return state.symbols.create(nameValue.string.s);
    }
}


static bool gcInitialised = false;

void initGC()
{
    if (gcInitialised) return;

#if HAVE_BOEHMGC
    /* Initialise the Boehm garbage collector. */

    /* Don't look for interior pointers. This reduces the odds of
       misdetection a bit. */
    GC_set_all_interior_pointers(0);

    /* We don't have any roots in data segments, so don't scan from
       there. */
    GC_set_no_dls(1);

    GC_INIT();

    GC_set_oom_fn(oomHandler);

    /* Set the initial heap size to something fairly big (25% of
       physical RAM, up to a maximum of 384 MiB) so that in most cases
       we don't need to garbage collect at all.  (Collection has a
       fairly significant overhead.)  The heap size can be overridden
       through libgc's GC_INITIAL_HEAP_SIZE environment variable.  We
       should probably also provide a nix.conf setting for this.  Note
       that GC_expand_hp() causes a lot of virtual, but not physical
       (resident) memory to be allocated.  This might be a problem on
       systems that don't overcommit. */
    if (!getEnv("GC_INITIAL_HEAP_SIZE")) {
        size_t size = 32 * 1024 * 1024;
#if HAVE_SYSCONF && defined(_SC_PAGESIZE) && defined(_SC_PHYS_PAGES)
        size_t maxSize = 384 * 1024 * 1024;
        long pageSize = sysconf(_SC_PAGESIZE);
        long pages = sysconf(_SC_PHYS_PAGES);
        if (pageSize != -1)
            size = (pageSize * pages) / 4; // 25% of RAM
        if (size > maxSize) size = maxSize;
#endif
        debug(format("setting initial heap size to %1% bytes") % size);
        GC_expand_hp(size);
    }

#endif

    gcInitialised = true;
}


/* Very hacky way to parse $NIX_PATH, which is colon-separated, but
   can contain URLs (e.g. "nixpkgs=https://bla...:foo=https://"). */
static Strings parseNixPath(const string & s)
{
    Strings res;

    auto p = s.begin();

    while (p != s.end()) {
        auto start = p;
        auto start2 = p;

        while (p != s.end() && *p != ':') {
            if (*p == '=') start2 = p + 1;
            ++p;
        }

        if (p == s.end()) {
            if (p != start) res.push_back(std::string(start, p));
            break;
        }

        if (*p == ':') {
            if (isUri(std::string(start2, s.end()))) {
                ++p;
                while (p != s.end() && *p != ':') ++p;
            }
            res.push_back(std::string(start, p));
            if (p == s.end()) break;
        }

        ++p;
    }

    return res;
}


EvalState::EvalState(const Strings & _searchPath, ref<Store> store)
    : sWith(symbols.create("<with>"))
    , sOutPath(symbols.create("outPath"))
    , sDrvPath(symbols.create("drvPath"))
    , sType(symbols.create("type"))
    , sMeta(symbols.create("meta"))
    , sName(symbols.create("name"))
    , sValue(symbols.create("value"))
    , sSystem(symbols.create("system"))
    , sOverrides(symbols.create("__overrides"))
    , sOutputs(symbols.create("outputs"))
    , sOutputName(symbols.create("outputName"))
    , sIgnoreNulls(symbols.create("__ignoreNulls"))
    , sFile(symbols.create("file"))
    , sLine(symbols.create("line"))
    , sColumn(symbols.create("column"))
    , sFunctor(symbols.create("__functor"))
    , sToString(symbols.create("__toString"))
    , sRight(symbols.create("right"))
    , sWrong(symbols.create("wrong"))
    , sStructuredAttrs(symbols.create("__structuredAttrs"))
    , sBuilder(symbols.create("builder"))
    , sArgs(symbols.create("args"))
    , sOutputHash(symbols.create("outputHash"))
    , sOutputHashAlgo(symbols.create("outputHashAlgo"))
    , sOutputHashMode(symbols.create("outputHashMode"))
    , repair(NoRepair)
    , store(store)
    , baseEnv(allocEnv(128))
    , staticBaseEnv(false, 0)
{
    countCalls = getEnv("NIX_COUNT_CALLS").value_or("0") != "0";

    assert(gcInitialised);

    static_assert(sizeof(Env) <= 16, "environment must be <= 16 bytes");

    /* Initialise the Nix expression search path. */
    if (!evalSettings.pureEval) {
        for (auto & i : _searchPath) addToSearchPath(i);
        for (auto & i : evalSettings.nixPath.get()) addToSearchPath(i);
    }
    addToSearchPath("nix=" + canonPath(settings.nixDataDir + "/nix/corepkgs", true));

    if (evalSettings.restrictEval || evalSettings.pureEval) {
        allowedPaths = PathSet();

        for (auto & i : searchPath) {
            auto r = resolveSearchPathElem(i);
            if (!r.first) continue;

            auto path = r.second;

            if (store->isInStore(r.second)) {
                StorePathSet closure;
                store->computeFSClosure(store->parseStorePath(store->toStorePath(r.second)), closure);
                for (auto & path : closure)
                    allowedPaths->insert(store->printStorePath(path));
            } else
                allowedPaths->insert(r.second);
        }
    }

    clearValue(vEmptySet);
    vEmptySet.type = tAttrs;
    vEmptySet.attrs = allocBindings(0);

    createBaseEnv();
}


EvalState::~EvalState()
{
}


Path EvalState::checkSourcePath(const Path & path_)
{
    if (!allowedPaths) return path_;

    auto i = resolvedPaths.find(path_);
    if (i != resolvedPaths.end())
        return i->second;

    bool found = false;

    /* First canonicalize the path without symlinks, so we make sure an
     * attacker can't append ../../... to a path that would be in allowedPaths
     * and thus leak symlink targets.
     */
    Path abspath = canonPath(path_);

    for (auto & i : *allowedPaths) {
        if (isDirOrInDir(abspath, i)) {
            found = true;
            break;
        }
    }

    if (!found)
        throw RestrictedPathError("access to path '%1%' is forbidden in restricted mode", abspath);

    /* Resolve symlinks. */
    debug(format("checking access to '%s'") % abspath);
    Path path = canonPath(abspath, true);

    for (auto & i : *allowedPaths) {
        if (isDirOrInDir(path, i)) {
            resolvedPaths[path_] = path;
            return path;
        }
    }

    throw RestrictedPathError("access to path '%1%' is forbidden in restricted mode", path);
}


void EvalState::checkURI(const std::string & uri)
{
    if (!evalSettings.restrictEval) return;

    /* 'uri' should be equal to a prefix, or in a subdirectory of a
       prefix. Thus, the prefix https://github.co does not permit
       access to https://github.com. Note: this allows 'http://' and
       'https://' as prefixes for any http/https URI. */
    for (auto & prefix : evalSettings.allowedUris.get())
        if (uri == prefix ||
            (uri.size() > prefix.size()
            && prefix.size() > 0
            && hasPrefix(uri, prefix)
            && (prefix[prefix.size() - 1] == '/' || uri[prefix.size()] == '/')))
            return;

    /* If the URI is a path, then check it against allowedPaths as
       well. */
    if (hasPrefix(uri, "/")) {
        checkSourcePath(uri);
        return;
    }

    if (hasPrefix(uri, "file://")) {
        checkSourcePath(std::string(uri, 7));
        return;
    }

    throw RestrictedPathError("access to URI '%s' is forbidden in restricted mode", uri);
}


Path EvalState::toRealPath(const Path & path, const PathSet & context)
{
    // FIXME: check whether 'path' is in 'context'.
    return
        !context.empty() && store->isInStore(path)
        ? store->toRealPath(path)
        : path;
}


Value * EvalState::addConstant(const string & name, Value & v)
{
    Value * v2 = allocValue();
    *v2 = v;
    staticBaseEnv.vars[symbols.create(name)] = baseEnvDispl;
    baseEnv.values[baseEnvDispl++] = v2;
    string name2 = string(name, 0, 2) == "__" ? string(name, 2) : name;
    baseEnv.values[0]->attrs->push_back(Attr(symbols.create(name2), v2));
    return v2;
}


Value * EvalState::addPrimOp(const string & name,
    size_t arity, PrimOpFun primOp)
{
    if (arity == 0) {
        Value v;
        primOp(*this, noPos, nullptr, v);
        return addConstant(name, v);
    }
    Value * v = allocValue();
    string name2 = string(name, 0, 2) == "__" ? string(name, 2) : name;
    Symbol sym = symbols.create(name2);
    v->type = tPrimOp;
    v->primOp = new PrimOp(primOp, arity, sym);
    staticBaseEnv.vars[symbols.create(name)] = baseEnvDispl;
    baseEnv.values[baseEnvDispl++] = v;
    baseEnv.values[0]->attrs->push_back(Attr(sym, v));
    return v;
}


Value & EvalState::getBuiltin(const string & name)
{
    return *baseEnv.values[0]->attrs->find(symbols.create(name))->value;
}


/* Every "format" object (even temporary) takes up a few hundred bytes
   of stack space, which is a real killer in the recursive
   evaluator.  So here are some helper functions for throwing
   exceptions. */

LocalNoInlineNoReturn(void throwEvalError(const char * s, const string & s2))
{
    throw EvalError(format(s) % s2);
}

LocalNoInlineNoReturn(void throwEvalError(const char * s, const string & s2, const Pos & pos))
{
    throw EvalError(format(s) % s2 % pos);
}

LocalNoInlineNoReturn(void throwEvalError(const char * s, const string & s2, const string & s3))
{
    throw EvalError(format(s) % s2 % s3);
}

LocalNoInlineNoReturn(void throwEvalError(const char * s, const string & s2, const string & s3, const Pos & pos))
{
    throw EvalError(format(s) % s2 % s3 % pos);
}

LocalNoInlineNoReturn(void throwEvalError(const char * s, const Symbol & sym, const Pos & p1, const Pos & p2))
{
    throw EvalError(format(s) % sym % p1 % p2);
}

LocalNoInlineNoReturn(void throwTypeError(const char * s, const Pos & pos))
{
    throw TypeError(format(s) % pos);
}

LocalNoInlineNoReturn(void throwTypeError(const char * s, const string & s1))
{
    throw TypeError(format(s) % s1);
}

LocalNoInlineNoReturn(void throwTypeError(const char * s, const ExprLambda & fun, const Symbol & s2, const Pos & pos))
{
    throw TypeError(format(s) % fun.showNamePos() % s2 % pos);
}

LocalNoInlineNoReturn(void throwAssertionError(const char * s, const string & s1, const Pos & pos))
{
    throw AssertionError(format(s) % s1 % pos);
}

LocalNoInlineNoReturn(void throwUndefinedVarError(const char * s, const string & s1, const Pos & pos))
{
    throw UndefinedVarError(format(s) % s1 % pos);
}

LocalNoInline(void addErrorPrefix(Error & e, const char * s, const string & s2))
{
    e.addPrefix(format(s) % s2);
}

LocalNoInline(void addErrorPrefix(Error & e, const char * s, const ExprLambda & fun, const Pos & pos))
{
    e.addPrefix(format(s) % fun.showNamePos() % pos);
}

LocalNoInline(void addErrorPrefix(Error & e, const char * s, const string & s2, const Pos & pos))
{
    e.addPrefix(format(s) % s2 % pos);
}


void mkString(Value & v, const char * s)
{
    mkStringNoCopy(v, dupString(s));
}


Value & mkString(Value & v, std::string_view s, const PathSet & context)
{
    v.type = tString;
    v.string.s = dupStringWithLen(s.data(), s.size());
    v.string.context = 0;
    if (!context.empty()) {
        size_t n = 0;
        v.string.context = (const char * *)
            allocBytes((context.size() + 1) * sizeof(char *));
        for (auto & i : context)
            v.string.context[n++] = dupString(i.c_str());
        v.string.context[n] = 0;
    }
    return v;
}


void mkPath(Value & v, const char * s)
{
    mkPathNoCopy(v, dupString(s));
}


inline Value * EvalState::lookupVar(Env * env, const ExprVar & var, bool noEval)
{
    for (size_t l = var.level; l; --l, env = env->up) ;

    if (!var.fromWith) return env->values[var.displ];

    while (1) {
        if (env->type == Env::HasWithExpr) {
            if (noEval) return 0;
            Value * v = allocValue();
            evalAttrs(*env->up, (Expr *) env->values[0], *v);
            env->values[0] = v;
            env->type = Env::HasWithAttrs;
        }
        Bindings::iterator j = env->values[0]->attrs->find(var.name);
        if (j != env->values[0]->attrs->end()) {
            if (countCalls && j->pos) attrSelects[*j->pos]++;
            return j->value;
        }
        if (!env->prevWith)
            throwUndefinedVarError("undefined variable '%1%' at %2%", var.name, var.pos);
        for (size_t l = env->prevWith; l; --l, env = env->up) ;
    }
}


std::atomic<uint64_t> nrValuesFreed{0};

void finalizeValue(void * obj, void * data)
{
    nrValuesFreed++;
}

Value * EvalState::allocValue()
{
    nrValues++;
    auto v = (Value *) allocBytes(sizeof(Value));
    //GC_register_finalizer_no_order(v, finalizeValue, nullptr, nullptr, nullptr);
    return v;
}


Env & EvalState::allocEnv(size_t size)
{
    nrEnvs++;
    nrValuesInEnvs += size;
    Env * env = (Env *) allocBytes(sizeof(Env) + size * sizeof(Value *));
    env->type = Env::Plain;

    /* We assume that env->values has been cleared by the allocator; maybeThunk() and lookupVar fromWith expect this. */

    return *env;
}


void EvalState::mkList(Value & v, size_t size)
{
    clearValue(v);
    if (size == 1)
        v.type = tList1;
    else if (size == 2)
        v.type = tList2;
    else {
        v.type = tListN;
        v.bigList.size = size;
        v.bigList.elems = size ? (Value * *) allocBytes(size * sizeof(Value *)) : 0;
    }
    nrListElems += size;
}


unsigned long nrThunks = 0;

static inline void mkThunk(Value & v, Env & env, Expr * expr)
{
    v.type = tThunk;
    v.thunk.env = &env;
    v.thunk.expr = expr;
    nrThunks++;
}


void EvalState::mkThunk_(Value & v, Expr * expr)
{
    mkThunk(v, baseEnv, expr);
}


void EvalState::mkPos(Value & v, Pos * pos)
{
    if (pos && pos->file.set()) {
        mkAttrs(v, 3);
        mkString(*allocAttr(v, sFile), pos->file);
        mkInt(*allocAttr(v, sLine), pos->line);
        mkInt(*allocAttr(v, sColumn), pos->column);
        v.attrs->sort();
    } else
        mkNull(v);
}


/* Create a thunk for the delayed computation of the given expression
   in the given environment.  But if the expression is a variable,
   then look it up right away.  This significantly reduces the number
   of thunks allocated. */
Value * Expr::maybeThunk(EvalState & state, Env & env)
{
    Value * v = state.allocValue();
    mkThunk(*v, env, this);
    return v;
}


unsigned long nrAvoided = 0;

Value * ExprVar::maybeThunk(EvalState & state, Env & env)
{
    Value * v = state.lookupVar(&env, *this, true);
    /* The value might not be initialised in the environment yet.
       In that case, ignore it. */
    if (v) { nrAvoided++; return v; }
    return Expr::maybeThunk(state, env);
}


Value * ExprString::maybeThunk(EvalState & state, Env & env)
{
    nrAvoided++;
    return &v;
}

Value * ExprInt::maybeThunk(EvalState & state, Env & env)
{
    nrAvoided++;
    return &v;
}

Value * ExprFloat::maybeThunk(EvalState & state, Env & env)
{
    nrAvoided++;
    return &v;
}

Value * ExprPath::maybeThunk(EvalState & state, Env & env)
{
    nrAvoided++;
    return &v;
}


void EvalState::evalFile(const Path & path_, Value & v)
{
    auto path = checkSourcePath(path_);

    FileEvalCache::iterator i;
    if ((i = fileEvalCache.find(path)) != fileEvalCache.end()) {
        v = i->second;
        return;
    }

    Path path2 = resolveExprPath(path);
    if ((i = fileEvalCache.find(path2)) != fileEvalCache.end()) {
        v = i->second;
        return;
    }

    printTalkative("evaluating file '%1%'", path2);
    Expr * e = nullptr;

    auto j = fileParseCache.find(path2);
    if (j != fileParseCache.end())
        e = j->second;

    if (!e)
        e = parseExprFromFile(checkSourcePath(path2));

    fileParseCache[path2] = e;

    try {
        eval(e, v);
    } catch (Error & e) {
        addErrorPrefix(e, "while evaluating the file '%1%':\n", path2);
        throw;
    }

    fileEvalCache[path2] = v;
    if (path != path2) fileEvalCache[path] = v;
}


void EvalState::resetFileCache()
{
    fileEvalCache.clear();
    fileParseCache.clear();
}


void EvalState::eval(Expr * e, Value & v)
{
    e->eval(*this, baseEnv, v);
}


inline bool EvalState::evalBool(Env & env, Expr * e)
{
    Value v;
    e->eval(*this, env, v);
    if (v.type != tBool)
        throwTypeError("value is %1% while a Boolean was expected", v);
    return v.boolean;
}


inline bool EvalState::evalBool(Env & env, Expr * e, const Pos & pos)
{
    Value v;
    e->eval(*this, env, v);
    if (v.type != tBool)
        throwTypeError("value is %1% while a Boolean was expected, at %2%", v, pos);
    return v.boolean;
}


inline void EvalState::evalAttrs(Env & env, Expr * e, Value & v)
{
    e->eval(*this, env, v);
    if (v.type != tAttrs)
        throwTypeError("value is %1% while a set was expected", v);
}


void Expr::eval(EvalState & state, Env & env, Value & v)
{
    abort();
}


void ExprInt::eval(EvalState & state, Env & env, Value & v)
{
    v = this->v;
}


void ExprFloat::eval(EvalState & state, Env & env, Value & v)
{
    v = this->v;
}

void ExprString::eval(EvalState & state, Env & env, Value & v)
{
    v = this->v;
}


void ExprPath::eval(EvalState & state, Env & env, Value & v)
{
    v = this->v;
}


void ExprAttrs::eval(EvalState & state, Env & env, Value & v)
{
    state.mkAttrs(v, attrs.size() + dynamicAttrs.size());
    Env *dynamicEnv = &env;

    if (recursive) {
        /* Create a new environment that contains the attributes in
           this `rec'. */
        Env & env2(state.allocEnv(attrs.size()));
        env2.up = &env;
        dynamicEnv = &env2;

        AttrDefs::iterator overrides = attrs.find(state.sOverrides);
        bool hasOverrides = overrides != attrs.end();

        /* The recursive attributes are evaluated in the new
           environment, while the inherited attributes are evaluated
           in the original environment. */
        size_t displ = 0;
        for (auto & i : attrs) {
            Value * vAttr;
            if (hasOverrides && !i.second.inherited) {
                vAttr = state.allocValue();
                mkThunk(*vAttr, env2, i.second.e);
            } else
                vAttr = i.second.e->maybeThunk(state, i.second.inherited ? env : env2);
            env2.values[displ++] = vAttr;
            v.attrs->push_back(Attr(i.first, vAttr, &i.second.pos));
        }

        /* If the rec contains an attribute called `__overrides', then
           evaluate it, and add the attributes in that set to the rec.
           This allows overriding of recursive attributes, which is
           otherwise not possible.  (You can use the // operator to
           replace an attribute, but other attributes in the rec will
           still reference the original value, because that value has
           been substituted into the bodies of the other attributes.
           Hence we need __overrides.) */
        if (hasOverrides) {
            Value * vOverrides = (*v.attrs)[overrides->second.displ].value;
            state.forceAttrs(*vOverrides);
            Bindings * newBnds = state.allocBindings(v.attrs->capacity() + vOverrides->attrs->size());
            for (auto & i : *v.attrs)
                newBnds->push_back(i);
            for (auto & i : *vOverrides->attrs) {
                AttrDefs::iterator j = attrs.find(i.name);
                if (j != attrs.end()) {
                    (*newBnds)[j->second.displ] = i;
                    env2.values[j->second.displ] = i.value;
                } else
                    newBnds->push_back(i);
            }
            newBnds->sort();
            v.attrs = newBnds;
        }
    }

    else
        for (auto & i : attrs)
            v.attrs->push_back(Attr(i.first, i.second.e->maybeThunk(state, env), &i.second.pos));

    /* Dynamic attrs apply *after* rec and __overrides. */
    for (auto & i : dynamicAttrs) {
        Value nameVal;
        i.nameExpr->eval(state, *dynamicEnv, nameVal);
        state.forceValue(nameVal, i.pos);
        if (nameVal.type == tNull)
            continue;
        state.forceStringNoCtx(nameVal);
        Symbol nameSym = state.symbols.create(nameVal.string.s);
        Bindings::iterator j = v.attrs->find(nameSym);
        if (j != v.attrs->end())
            throwEvalError("dynamic attribute '%1%' at %2% already defined at %3%", nameSym, i.pos, *j->pos);

        i.valueExpr->setName(nameSym);
        /* Keep sorted order so find can catch duplicates */
        v.attrs->push_back(Attr(nameSym, i.valueExpr->maybeThunk(state, *dynamicEnv), &i.pos));
        v.attrs->sort(); // FIXME: inefficient
    }
}


void ExprLet::eval(EvalState & state, Env & env, Value & v)
{
    /* Create a new environment that contains the attributes in this
       `let'. */
    Env & env2(state.allocEnv(attrs->attrs.size()));
    env2.up = &env;

    /* The recursive attributes are evaluated in the new environment,
       while the inherited attributes are evaluated in the original
       environment. */
    size_t displ = 0;
    for (auto & i : attrs->attrs)
        env2.values[displ++] = i.second.e->maybeThunk(state, i.second.inherited ? env : env2);

    body->eval(state, env2, v);
}


void ExprList::eval(EvalState & state, Env & env, Value & v)
{
    state.mkList(v, elems.size());
    for (size_t n = 0; n < elems.size(); ++n)
        v.listElems()[n] = elems[n]->maybeThunk(state, env);
}


void ExprVar::eval(EvalState & state, Env & env, Value & v)
{
    Value * v2 = state.lookupVar(&env, *this, false);
    state.forceValue(*v2, pos);
    v = *v2;
}


static string showAttrPath(EvalState & state, Env & env, const AttrPath & attrPath)
{
    std::ostringstream out;
    bool first = true;
    for (auto & i : attrPath) {
        if (!first) out << '.'; else first = false;
        try {
            out << getName(i, state, env);
        } catch (Error & e) {
            assert(!i.symbol.set());
            out << "\"${" << *i.expr << "}\"";
        }
    }
    return out.str();
}


unsigned long nrLookups = 0;

void ExprSelect::eval(EvalState & state, Env & env, Value & v)
{
    Value vTmp;
    Pos * pos2 = 0;
    Value * vAttrs = &vTmp;

    e->eval(state, env, vTmp);

    try {

        for (auto & i : attrPath) {
            nrLookups++;
            Bindings::iterator j;
            Symbol name = getName(i, state, env);
            if (def) {
                state.forceValue(*vAttrs, pos);
                if (vAttrs->type != tAttrs ||
                    (j = vAttrs->attrs->find(name)) == vAttrs->attrs->end())
                {
                    def->eval(state, env, v);
                    return;
                }
            } else {
                state.forceAttrs(*vAttrs, pos);
                if ((j = vAttrs->attrs->find(name)) == vAttrs->attrs->end())
                    throwEvalError("attribute '%1%' missing, at %2%", name, pos);
            }
            vAttrs = j->value;
            pos2 = j->pos;
            if (state.countCalls && pos2) state.attrSelects[*pos2]++;
        }

        state.forceValue(*vAttrs, ( pos2 != NULL ? *pos2 : this->pos ) );

    } catch (Error & e) {
        if (pos2 && pos2->file != state.sDerivationNix)
            addErrorPrefix(e, "while evaluating the attribute '%1%' at %2%:\n",
                showAttrPath(state, env, attrPath), *pos2);
        throw;
    }

    v = *vAttrs;
}


void ExprOpHasAttr::eval(EvalState & state, Env & env, Value & v)
{
    Value vTmp;
    Value * vAttrs = &vTmp;

    e->eval(state, env, vTmp);

    for (auto & i : attrPath) {
        state.forceValue(*vAttrs);
        Bindings::iterator j;
        Symbol name = getName(i, state, env);
        if (vAttrs->type != tAttrs ||
            (j = vAttrs->attrs->find(name)) == vAttrs->attrs->end())
        {
            mkBool(v, false);
            return;
        } else {
            vAttrs = j->value;
        }
    }

    mkBool(v, true);
}


void ExprLambda::eval(EvalState & state, Env & env, Value & v)
{
    v.type = tLambda;
    v.lambda.env = &env;
    v.lambda.fun = this;
}


void ExprApp::eval(EvalState & state, Env & env, Value & v)
{
    /* FIXME: vFun prevents GCC from doing tail call optimisation. */
    Value vFun;
    e1->eval(state, env, vFun);
    state.callFunction(vFun, *(e2->maybeThunk(state, env)), v, pos);
}


void EvalState::callPrimOp(Value & fun, Value & arg, Value & v, const Pos & pos)
{
    /* Figure out the number of arguments still needed. */
    size_t argsDone = 0;
    Value * primOp = &fun;
    while (primOp->type == tPrimOpApp) {
        argsDone++;
        primOp = primOp->primOpApp.left;
    }
    assert(primOp->type == tPrimOp);
    auto arity = primOp->primOp->arity;
    auto argsLeft = arity - argsDone;

    if (argsLeft == 1) {
        /* We have all the arguments, so call the primop. */

        /* Put all the arguments in an array. */
        Value * vArgs[arity];
        auto n = arity - 1;
        vArgs[n--] = &arg;
        for (Value * arg = &fun; arg->type == tPrimOpApp; arg = arg->primOpApp.left)
            vArgs[n--] = arg->primOpApp.right;

        /* And call the primop. */
        nrPrimOpCalls++;
        if (countCalls) primOpCalls[primOp->primOp->name]++;
        primOp->primOp->fun(*this, pos, vArgs, v);
    } else {
        Value * fun2 = allocValue();
        *fun2 = fun;
        v.type = tPrimOpApp;
        v.primOpApp.left = fun2;
        v.primOpApp.right = &arg;
    }
}

void EvalState::callFunction(Value & fun, Value & arg, Value & v, const Pos & pos)
{
    auto trace = evalSettings.traceFunctionCalls ? std::make_unique<FunctionCallTrace>(pos) : nullptr;

    forceValue(fun, pos);

    if (fun.type == tPrimOp || fun.type == tPrimOpApp) {
        callPrimOp(fun, arg, v, pos);
        return;
    }

    if (fun.type == tAttrs) {
      auto found = fun.attrs->find(sFunctor);
      if (found != fun.attrs->end()) {
        /* fun may be allocated on the stack of the calling function,
         * but for functors we may keep a reference, so heap-allocate
         * a copy and use that instead.
         */
        auto & fun2 = *allocValue();
        fun2 = fun;
        /* !!! Should we use the attr pos here? */
        Value v2;
        callFunction(*found->value, fun2, v2, pos);
        return callFunction(v2, arg, v, pos);
      }
    }

    if (fun.type != tLambda)
        throwTypeError("attempt to call something which is not a function but %1%, at %2%", fun, pos);

    ExprLambda & lambda(*fun.lambda.fun);

    auto size =
        (lambda.arg.empty() ? 0 : 1) +
        (lambda.matchAttrs ? lambda.formals->formals.size() : 0);
    Env & env2(allocEnv(size));
    env2.up = fun.lambda.env;

    size_t displ = 0;

    if (!lambda.matchAttrs)
        env2.values[displ++] = &arg;

    else {
        forceAttrs(arg, pos);

        if (!lambda.arg.empty())
            env2.values[displ++] = &arg;

        /* For each formal argument, get the actual argument.  If
           there is no matching actual argument but the formal
           argument has a default, use the default. */
        size_t attrsUsed = 0;
        for (auto & i : lambda.formals->formals) {
            Bindings::iterator j = arg.attrs->find(i.name);
            if (j == arg.attrs->end()) {
                if (!i.def) throwTypeError("%1% called without required argument '%2%', at %3%",
                    lambda, i.name, pos);
                env2.values[displ++] = i.def->maybeThunk(*this, env2);
            } else {
                attrsUsed++;
                env2.values[displ++] = j->value;
            }
        }

        /* Check that each actual argument is listed as a formal
           argument (unless the attribute match specifies a `...'). */
        if (!lambda.formals->ellipsis && attrsUsed != arg.attrs->size()) {
            /* Nope, so show the first unexpected argument to the
               user. */
            for (auto & i : *arg.attrs)
                if (lambda.formals->argNames.find(i.name) == lambda.formals->argNames.end())
                    throwTypeError("%1% called with unexpected argument '%2%', at %3%", lambda, i.name, pos);
            abort(); // can't happen
        }
    }

    nrFunctionCalls++;
    if (countCalls) incrFunctionCall(&lambda);

    /* Evaluate the body.  This is conditional on showTrace, because
       catching exceptions makes this function not tail-recursive. */
    if (settings.showTrace)
        try {
            lambda.body->eval(*this, env2, v);
        } catch (Error & e) {
            addErrorPrefix(e, "while evaluating %1%, called from %2%:\n", lambda, pos);
            throw;
        }
    else
        fun.lambda.fun->body->eval(*this, env2, v);
}


// Lifted out of callFunction() because it creates a temporary that
// prevents tail-call optimisation.
void EvalState::incrFunctionCall(ExprLambda * fun)
{
    functionCalls[fun]++;
}


void EvalState::autoCallFunction(Bindings & args, Value & fun, Value & res)
{
    forceValue(fun);

    if (fun.type == tAttrs) {
        auto found = fun.attrs->find(sFunctor);
        if (found != fun.attrs->end()) {
            Value * v = allocValue();
            callFunction(*found->value, fun, *v, noPos);
            forceValue(*v);
            return autoCallFunction(args, *v, res);
        }
    }

    if (fun.type != tLambda || !fun.lambda.fun->matchAttrs) {
        res = fun;
        return;
    }

    Value * actualArgs = allocValue();
    mkAttrs(*actualArgs, fun.lambda.fun->formals->formals.size());

    for (auto & i : fun.lambda.fun->formals->formals) {
        Bindings::iterator j = args.find(i.name);
        if (j != args.end())
            actualArgs->attrs->push_back(*j);
        else if (!i.def)
            throwTypeError("cannot auto-call a function that has an argument without a default value ('%1%')", i.name);
    }

    actualArgs->attrs->sort();

    callFunction(fun, *actualArgs, res, noPos);
}


void ExprWith::eval(EvalState & state, Env & env, Value & v)
{
    Env & env2(state.allocEnv(1));
    env2.up = &env;
    env2.prevWith = prevWith;
    env2.type = Env::HasWithExpr;
    env2.values[0] = (Value *) attrs;

    body->eval(state, env2, v);
}


void ExprIf::eval(EvalState & state, Env & env, Value & v)
{
    (state.evalBool(env, cond, pos) ? then : else_)->eval(state, env, v);
}


void ExprAssert::eval(EvalState & state, Env & env, Value & v)
{
    if (!state.evalBool(env, cond, pos)) {
        std::ostringstream out;
        cond->show(out);
        throwAssertionError("assertion '%1%' failed at %2%", out.str(), pos);
    }
    body->eval(state, env, v);
}


void ExprOpNot::eval(EvalState & state, Env & env, Value & v)
{
    mkBool(v, !state.evalBool(env, e));
}


void ExprOpEq::eval(EvalState & state, Env & env, Value & v)
{
    Value v1; e1->eval(state, env, v1);
    Value v2; e2->eval(state, env, v2);
    mkBool(v, state.eqValues(v1, v2));
}


void ExprOpNEq::eval(EvalState & state, Env & env, Value & v)
{
    Value v1; e1->eval(state, env, v1);
    Value v2; e2->eval(state, env, v2);
    mkBool(v, !state.eqValues(v1, v2));
}


void ExprOpAnd::eval(EvalState & state, Env & env, Value & v)
{
    mkBool(v, state.evalBool(env, e1, pos) && state.evalBool(env, e2, pos));
}


void ExprOpOr::eval(EvalState & state, Env & env, Value & v)
{
    mkBool(v, state.evalBool(env, e1, pos) || state.evalBool(env, e2, pos));
}


void ExprOpImpl::eval(EvalState & state, Env & env, Value & v)
{
    mkBool(v, !state.evalBool(env, e1, pos) || state.evalBool(env, e2, pos));
}


void ExprOpUpdate::eval(EvalState & state, Env & env, Value & v)
{
    Value v1, v2;
    state.evalAttrs(env, e1, v1);
    state.evalAttrs(env, e2, v2);

    state.nrOpUpdates++;

    if (v1.attrs->size() == 0) { v = v2; return; }
    if (v2.attrs->size() == 0) { v = v1; return; }

    state.mkAttrs(v, v1.attrs->size() + v2.attrs->size());

    /* Merge the sets, preferring values from the second set.  Make
       sure to keep the resulting vector in sorted order. */
    Bindings::iterator i = v1.attrs->begin();
    Bindings::iterator j = v2.attrs->begin();

    while (i != v1.attrs->end() && j != v2.attrs->end()) {
        if (i->name == j->name) {
            v.attrs->push_back(*j);
            ++i; ++j;
        }
        else if (i->name < j->name)
            v.attrs->push_back(*i++);
        else
            v.attrs->push_back(*j++);
    }

    while (i != v1.attrs->end()) v.attrs->push_back(*i++);
    while (j != v2.attrs->end()) v.attrs->push_back(*j++);

    state.nrOpUpdateValuesCopied += v.attrs->size();
}


void ExprOpConcatLists::eval(EvalState & state, Env & env, Value & v)
{
    Value v1; e1->eval(state, env, v1);
    Value v2; e2->eval(state, env, v2);
    Value * lists[2] = { &v1, &v2 };
    state.concatLists(v, 2, lists, pos);
}


void EvalState::concatLists(Value & v, size_t nrLists, Value * * lists, const Pos & pos)
{
    nrListConcats++;

    Value * nonEmpty = 0;
    size_t len = 0;
    for (size_t n = 0; n < nrLists; ++n) {
        forceList(*lists[n], pos);
        auto l = lists[n]->listSize();
        len += l;
        if (l) nonEmpty = lists[n];
    }

    if (nonEmpty && len == nonEmpty->listSize()) {
        v = *nonEmpty;
        return;
    }

    mkList(v, len);
    auto out = v.listElems();
    for (size_t n = 0, pos = 0; n < nrLists; ++n) {
        auto l = lists[n]->listSize();
        if (l)
            memcpy(out + pos, lists[n]->listElems(), l * sizeof(Value *));
        pos += l;
    }
}


void ExprConcatStrings::eval(EvalState & state, Env & env, Value & v)
{
    PathSet context;
    std::ostringstream s;
    NixInt n = 0;
    NixFloat nf = 0;

    bool first = !forceString;
    ValueType firstType = tString;

    for (auto & i : *es) {
        Value vTmp;
        i->eval(state, env, vTmp);

        /* If the first element is a path, then the result will also
           be a path, we don't copy anything (yet - that's done later,
           since paths are copied when they are used in a derivation),
           and none of the strings are allowed to have contexts. */
        if (first) {
            firstType = vTmp.type;
            first = false;
        }

        if (firstType == tInt) {
            if (vTmp.type == tInt) {
                n += vTmp.integer;
            } else if (vTmp.type == tFloat) {
                // Upgrade the type from int to float;
                firstType = tFloat;
                nf = n;
                nf += vTmp.fpoint;
            } else
                throwEvalError("cannot add %1% to an integer, at %2%", showType(vTmp), pos);
        } else if (firstType == tFloat) {
            if (vTmp.type == tInt) {
                nf += vTmp.integer;
            } else if (vTmp.type == tFloat) {
                nf += vTmp.fpoint;
            } else
                throwEvalError("cannot add %1% to a float, at %2%", showType(vTmp), pos);
        } else
            s << state.coerceToString(pos, vTmp, context, false, firstType == tString);
    }

    if (firstType == tInt)
        mkInt(v, n);
    else if (firstType == tFloat)
        mkFloat(v, nf);
    else if (firstType == tPath) {
        if (!context.empty())
            throwEvalError("a string that refers to a store path cannot be appended to a path, at %1%", pos);
        auto path = canonPath(s.str());
        mkPath(v, path.c_str());
    } else
        mkString(v, s.str(), context);
}


void ExprPos::eval(EvalState & state, Env & env, Value & v)
{
    state.mkPos(v, &pos);
}


void EvalState::forceValueDeep(Value & v)
{
    std::set<const Value *> seen;

    std::function<void(Value & v)> recurse;

    recurse = [&](Value & v) {
        if (!seen.insert(&v).second) return;

        forceValue(v);

        if (v.type == tAttrs) {
            for (auto & i : *v.attrs)
                try {
                    recurse(*i.value);
                } catch (Error & e) {
                    addErrorPrefix(e, "while evaluating the attribute '%1%' at %2%:\n", i.name, *i.pos);
                    throw;
                }
        }

        else if (v.isList()) {
            for (size_t n = 0; n < v.listSize(); ++n)
                recurse(*v.listElems()[n]);
        }
    };

    recurse(v);
}


NixInt EvalState::forceInt(Value & v, const Pos & pos)
{
    forceValue(v, pos);
    if (v.type != tInt)
        throwTypeError("value is %1% while an integer was expected, at %2%", v, pos);
    return v.integer;
}


NixFloat EvalState::forceFloat(Value & v, const Pos & pos)
{
    forceValue(v, pos);
    if (v.type == tInt)
        return v.integer;
    else if (v.type != tFloat)
        throwTypeError("value is %1% while a float was expected, at %2%", v, pos);
    return v.fpoint;
}


bool EvalState::forceBool(Value & v, const Pos & pos)
{
    forceValue(v, pos);
    if (v.type != tBool)
        throwTypeError("value is %1% while a Boolean was expected, at %2%", v, pos);
    return v.boolean;
}


bool EvalState::isFunctor(Value & fun)
{
    return fun.type == tAttrs && fun.attrs->find(sFunctor) != fun.attrs->end();
}


void EvalState::forceFunction(Value & v, const Pos & pos)
{
    forceValue(v, pos);
    if (v.type != tLambda && v.type != tPrimOp && v.type != tPrimOpApp && !isFunctor(v))
        throwTypeError("value is %1% while a function was expected, at %2%", v, pos);
}


string EvalState::forceString(Value & v, const Pos & pos)
{
    forceValue(v, pos);
    if (v.type != tString) {
        if (pos)
            throwTypeError("value is %1% while a string was expected, at %2%", v, pos);
        else
            throwTypeError("value is %1% while a string was expected", v);
    }
    return string(v.string.s);
}


void copyContext(const Value & v, PathSet & context)
{
    if (v.string.context)
        for (const char * * p = v.string.context; *p; ++p)
            context.insert(*p);
}


string EvalState::forceString(Value & v, PathSet & context, const Pos & pos)
{
    string s = forceString(v, pos);
    copyContext(v, context);
    return s;
}


string EvalState::forceStringNoCtx(Value & v, const Pos & pos)
{
    string s = forceString(v, pos);
    if (v.string.context) {
        if (pos)
            throwEvalError("the string '%1%' is not allowed to refer to a store path (such as '%2%'), at %3%",
                v.string.s, v.string.context[0], pos);
        else
            throwEvalError("the string '%1%' is not allowed to refer to a store path (such as '%2%')",
                v.string.s, v.string.context[0]);
    }
    return s;
}


bool EvalState::isDerivation(Value & v)
{
    if (v.type != tAttrs) return false;
    Bindings::iterator i = v.attrs->find(sType);
    if (i == v.attrs->end()) return false;
    forceValue(*i->value);
    if (i->value->type != tString) return false;
    return strcmp(i->value->string.s, "derivation") == 0;
}


std::optional<string> EvalState::tryAttrsToString(const Pos & pos, Value & v,
    PathSet & context, bool coerceMore, bool copyToStore)
{
    auto i = v.attrs->find(sToString);
    if (i != v.attrs->end()) {
        Value v1;
        callFunction(*i->value, v, v1, pos);
        return coerceToString(pos, v1, context, coerceMore, copyToStore);
    }

    return {};
}

string EvalState::coerceToString(const Pos & pos, Value & v, PathSet & context,
    bool coerceMore, bool copyToStore)
{
    forceValue(v, pos);

    string s;

    if (v.type == tString) {
        copyContext(v, context);
        return v.string.s;
    }

    if (v.type == tPath) {
        Path path(canonPath(v.path));
        return copyToStore ? copyPathToStore(context, path) : path;
    }

    if (v.type == tAttrs) {
        auto maybeString = tryAttrsToString(pos, v, context, coerceMore, copyToStore);
        if (maybeString) {
            return *maybeString;
        }
        auto i = v.attrs->find(sOutPath);
        if (i == v.attrs->end()) throwTypeError("cannot coerce a set to a string, at %1%", pos);
        return coerceToString(pos, *i->value, context, coerceMore, copyToStore);
    }

    if (v.type == tExternal)
        return v.external->coerceToString(pos, context, coerceMore, copyToStore);

    if (coerceMore) {

        /* Note that `false' is represented as an empty string for
           shell scripting convenience, just like `null'. */
        if (v.type == tBool && v.boolean) return "1";
        if (v.type == tBool && !v.boolean) return "";
        if (v.type == tInt) return std::to_string(v.integer);
        if (v.type == tFloat) return std::to_string(v.fpoint);
        if (v.type == tNull) return "";

        if (v.isList()) {
            string result;
            for (size_t n = 0; n < v.listSize(); ++n) {
                result += coerceToString(pos, *v.listElems()[n],
                    context, coerceMore, copyToStore);
                if (n < v.listSize() - 1
                    /* !!! not quite correct */
                    && (!v.listElems()[n]->isList() || v.listElems()[n]->listSize() != 0))
                    result += " ";
            }
            return result;
        }
    }

    throwTypeError("cannot coerce %1% to a string, at %2%", v, pos);
}


string EvalState::copyPathToStore(PathSet & context, const Path & path)
{
    if (nix::isDerivation(path))
        throwEvalError("file names are not allowed to end in '%1%'", drvExtension);

    Path dstPath;
    auto i = srcToStore.find(path);
    if (i != srcToStore.end())
        dstPath = store->printStorePath(i->second);
    else {
        auto p = settings.readOnlyMode
            ? store->computeStorePathForPath(std::string(baseNameOf(path)), checkSourcePath(path)).first
<<<<<<< HEAD
            : store->addToStore(std::string(baseNameOf(path)), checkSourcePath(path), true, HashType::SHA256, defaultPathFilter, repair);
=======
            : store->addToStore(std::string(baseNameOf(path)), checkSourcePath(path), FileIngestionMethod::Recursive, htSHA256, defaultPathFilter, repair);
>>>>>>> f60ce4fa
        dstPath = store->printStorePath(p);
        srcToStore.insert_or_assign(path, std::move(p));
        printMsg(Verbosity::Chatty, "copied source '%1%' -> '%2%'", path, dstPath);
    }

    context.insert(dstPath);
    return dstPath;
}


Path EvalState::coerceToPath(const Pos & pos, Value & v, PathSet & context)
{
    string path = coerceToString(pos, v, context, false, false);
    if (path == "" || path[0] != '/')
        throwEvalError("string '%1%' doesn't represent an absolute path, at %2%", path, pos);
    return path;
}


bool EvalState::eqValues(Value & v1, Value & v2)
{
    forceValue(v1);
    forceValue(v2);

    /* !!! Hack to support some old broken code that relies on pointer
       equality tests between sets.  (Specifically, builderDefs calls
       uniqList on a list of sets.)  Will remove this eventually. */
    if (&v1 == &v2) return true;

    // Special case type-compatibility between float and int
    if (v1.type == tInt && v2.type == tFloat)
        return v1.integer == v2.fpoint;
    if (v1.type == tFloat && v2.type == tInt)
        return v1.fpoint == v2.integer;

    // All other types are not compatible with each other.
    if (v1.type != v2.type) return false;

    switch (v1.type) {

        case tInt:
            return v1.integer == v2.integer;

        case tBool:
            return v1.boolean == v2.boolean;

        case tString:
            return strcmp(v1.string.s, v2.string.s) == 0;

        case tPath:
            return strcmp(v1.path, v2.path) == 0;

        case tNull:
            return true;

        case tList1:
        case tList2:
        case tListN:
            if (v1.listSize() != v2.listSize()) return false;
            for (size_t n = 0; n < v1.listSize(); ++n)
                if (!eqValues(*v1.listElems()[n], *v2.listElems()[n])) return false;
            return true;

        case tAttrs: {
            /* If both sets denote a derivation (type = "derivation"),
               then compare their outPaths. */
            if (isDerivation(v1) && isDerivation(v2)) {
                Bindings::iterator i = v1.attrs->find(sOutPath);
                Bindings::iterator j = v2.attrs->find(sOutPath);
                if (i != v1.attrs->end() && j != v2.attrs->end())
                    return eqValues(*i->value, *j->value);
            }

            if (v1.attrs->size() != v2.attrs->size()) return false;

            /* Otherwise, compare the attributes one by one. */
            Bindings::iterator i, j;
            for (i = v1.attrs->begin(), j = v2.attrs->begin(); i != v1.attrs->end(); ++i, ++j)
                if (i->name != j->name || !eqValues(*i->value, *j->value))
                    return false;

            return true;
        }

        /* Functions are incomparable. */
        case tLambda:
        case tPrimOp:
        case tPrimOpApp:
            return false;

        case tExternal:
            return *v1.external == *v2.external;

        case tFloat:
            return v1.fpoint == v2.fpoint;

        default:
            throwEvalError("cannot compare %1% with %2%", showType(v1), showType(v2));
    }
}

void EvalState::printStats()
{
    bool showStats = getEnv("NIX_SHOW_STATS").value_or("0") != "0";

    struct rusage buf;
    getrusage(RUSAGE_SELF, &buf);
    float cpuTime = buf.ru_utime.tv_sec + ((float) buf.ru_utime.tv_usec / 1000000);

    uint64_t bEnvs = nrEnvs * sizeof(Env) + nrValuesInEnvs * sizeof(Value *);
    uint64_t bLists = nrListElems * sizeof(Value *);
    uint64_t bValues = nrValues * sizeof(Value);
    uint64_t bAttrsets = nrAttrsets * sizeof(Bindings) + nrAttrsInAttrsets * sizeof(Attr);

#if HAVE_BOEHMGC
    GC_word heapSize, totalBytes;
    GC_get_heap_usage_safe(&heapSize, 0, 0, 0, &totalBytes);
#endif
    if (showStats) {
        auto outPath = getEnv("NIX_SHOW_STATS_PATH").value_or("-");
        std::fstream fs;
        if (outPath != "-")
            fs.open(outPath, std::fstream::out);
        JSONObject topObj(outPath == "-" ? std::cerr : fs, true);
        topObj.attr("cpuTime",cpuTime);
        {
            auto envs = topObj.object("envs");
            envs.attr("number", nrEnvs);
            envs.attr("elements", nrValuesInEnvs);
            envs.attr("bytes", bEnvs);
        }
        {
            auto lists = topObj.object("list");
            lists.attr("elements", nrListElems);
            lists.attr("bytes", bLists);
            lists.attr("concats", nrListConcats);
        }
        {
            auto values = topObj.object("values");
            values.attr("number", nrValues);
            values.attr("bytes", bValues);
        }
        {
            auto syms = topObj.object("symbols");
            syms.attr("number", symbols.size());
            syms.attr("bytes", symbols.totalSize());
        }
        {
            auto sets = topObj.object("sets");
            sets.attr("number", nrAttrsets);
            sets.attr("bytes", bAttrsets);
            sets.attr("elements", nrAttrsInAttrsets);
        }
        {
            auto sizes = topObj.object("sizes");
            sizes.attr("Env", sizeof(Env));
            sizes.attr("Value", sizeof(Value));
            sizes.attr("Bindings", sizeof(Bindings));
            sizes.attr("Attr", sizeof(Attr));
        }
        topObj.attr("nrOpUpdates", nrOpUpdates);
        topObj.attr("nrOpUpdateValuesCopied", nrOpUpdateValuesCopied);
        topObj.attr("nrThunks", nrThunks);
        topObj.attr("nrAvoided", nrAvoided);
        topObj.attr("nrLookups", nrLookups);
        topObj.attr("nrPrimOpCalls", nrPrimOpCalls);
        topObj.attr("nrFunctionCalls", nrFunctionCalls);
#if HAVE_BOEHMGC
        {
            auto gc = topObj.object("gc");
            gc.attr("heapSize", heapSize);
            gc.attr("totalBytes", totalBytes);
        }
#endif

        if (countCalls) {
            {
                auto obj = topObj.object("primops");
                for (auto & i : primOpCalls)
                    obj.attr(i.first, i.second);
            }
            {
                auto list = topObj.list("functions");
                for (auto & i : functionCalls) {
                    auto obj = list.object();
                    if (i.first->name.set())
                        obj.attr("name", (const string &) i.first->name);
                    else
                        obj.attr("name", nullptr);
                    if (i.first->pos) {
                        obj.attr("file", (const string &) i.first->pos.file);
                        obj.attr("line", i.first->pos.line);
                        obj.attr("column", i.first->pos.column);
                    }
                    obj.attr("count", i.second);
                }
            }
            {
                auto list = topObj.list("attributes");
                for (auto & i : attrSelects) {
                    auto obj = list.object();
                    if (i.first) {
                        obj.attr("file", (const string &) i.first.file);
                        obj.attr("line", i.first.line);
                        obj.attr("column", i.first.column);
                    }
                    obj.attr("count", i.second);
                }
            }
        }

        if (getEnv("NIX_SHOW_SYMBOLS").value_or("0") != "0") {
            auto list = topObj.list("symbols");
            symbols.dump([&](const std::string & s) { list.elem(s); });
        }
    }
}


string ExternalValueBase::coerceToString(const Pos & pos, PathSet & context, bool copyMore, bool copyToStore) const
{
    throw TypeError(format("cannot coerce %1% to a string, at %2%") %
        showType() % pos);
}


bool ExternalValueBase::operator==(const ExternalValueBase & b) const
{
    return false;
}


std::ostream & operator << (std::ostream & str, const ExternalValueBase & v) {
    return v.print(str);
}


EvalSettings::EvalSettings()
{
    auto var = getEnv("NIX_PATH");
    if (var) nixPath = parseNixPath(*var);
}

Strings EvalSettings::getDefaultNixPath()
{
    Strings res;
    auto add = [&](const Path & p) { if (pathExists(p)) { res.push_back(p); } };
    add(getHome() + "/.nix-defexpr/channels");
    add("nixpkgs=" + settings.nixStateDir + "/nix/profiles/per-user/root/channels/nixpkgs");
    add(settings.nixStateDir + "/nix/profiles/per-user/root/channels");
    return res;
}

EvalSettings evalSettings;

static GlobalConfig::Register r1(&evalSettings);


}<|MERGE_RESOLUTION|>--- conflicted
+++ resolved
@@ -1669,11 +1669,7 @@
     else {
         auto p = settings.readOnlyMode
             ? store->computeStorePathForPath(std::string(baseNameOf(path)), checkSourcePath(path)).first
-<<<<<<< HEAD
-            : store->addToStore(std::string(baseNameOf(path)), checkSourcePath(path), true, HashType::SHA256, defaultPathFilter, repair);
-=======
-            : store->addToStore(std::string(baseNameOf(path)), checkSourcePath(path), FileIngestionMethod::Recursive, htSHA256, defaultPathFilter, repair);
->>>>>>> f60ce4fa
+            : store->addToStore(std::string(baseNameOf(path)), checkSourcePath(path), FileIngestionMethod::Recursive, HashType::SHA256, defaultPathFilter, repair);
         dstPath = store->printStorePath(p);
         srcToStore.insert_or_assign(path, std::move(p));
         printMsg(Verbosity::Chatty, "copied source '%1%' -> '%2%'", path, dstPath);
