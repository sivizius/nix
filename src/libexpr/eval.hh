#pragma once

#include "attr-set.hh"
#include "types.hh"
#include "value.hh"
#include "nixexpr.hh"
#include "symbol-table.hh"
#include "config.hh"
#include "experimental-features.hh"

#include <map>
#include <optional>
#include <unordered_map>
#include <mutex>


namespace nix {


class Store;
class EvalState;
class StorePath;
enum RepairFlag : bool;


typedef void (* PrimOpFun) (EvalState & state, const Pos & pos, Value * * args, Value & v);

extern std::function<void(const Error * error, const Env & env, const Expr & expr)> debuggerHook;
void printStaticEnvBindings(const Expr &expr);
void printStaticEnvBindings(const StaticEnv &se, int lvl = 0);

struct PrimOp
{
    PrimOpFun fun;
    size_t arity;
    Symbol name;
    std::vector<std::string> args;
    const char * doc = nullptr;
};

typedef std::map<std::string, Value *> valmap;

struct Env
{
    Env * up;
    unsigned short prevWith:14; // nr of levels up to next `with' environment
    enum { Plain = 0, HasWithExpr, HasWithAttrs } type:2;
    Value * values[0];
};

valmap * mapStaticEnvBindings(const StaticEnv &se, const Env &env);

void copyContext(const Value & v, PathSet & context);


/* Cache for calls to addToStore(); maps source paths to the store
   paths. */
typedef std::map<Path, StorePath> SrcToStore;


std::ostream & operator << (std::ostream & str, const Value & v);


typedef std::pair<std::string, std::string> SearchPathElem;
typedef std::list<SearchPathElem> SearchPath;


/* Initialise the Boehm GC, if applicable. */
void initGC();


struct RegexCache;

std::shared_ptr<RegexCache> makeRegexCache();

struct DebugTrace {
    std::optional<ErrPos> pos;
    const Expr &expr;
    const Env &env;
    hintformat hint;
};

class EvalState
{
public:
    SymbolTable symbols;

    const Symbol sWith, sOutPath, sDrvPath, sType, sMeta, sName, sValue,
        sSystem, sOverrides, sOutputs, sOutputName, sIgnoreNulls,
        sFile, sLine, sColumn, sFunctor, sToString,
        sRight, sWrong, sStructuredAttrs, sBuilder, sArgs,
        sContentAddressed,
        sOutputHash, sOutputHashAlgo, sOutputHashMode,
        sRecurseForDerivations,
        sDescription, sSelf, sEpsilon, sStartSet, sOperator, sKey, sPath,
        sPrefix;
    Symbol sDerivationNix;

    /* If set, force copying files to the Nix store even if they
       already exist there. */
    RepairFlag repair;

    /* The allowed filesystem paths in restricted or pure evaluation
       mode. */
    std::optional<PathSet> allowedPaths;

    Bindings emptyBindings;

    /* Store used to materialise .drv files. */
    const ref<Store> store;

    /* Store used to build stuff. */
    const ref<Store> buildStore;

    RootValue vCallFlake = nullptr;
    RootValue vImportedDrvToDerivation = nullptr;

    bool debugStop;
    std::list<DebugTrace> debugTraces;

private:
    SrcToStore srcToStore;

    /* A cache from path names to parse trees. */
#if HAVE_BOEHMGC
    typedef std::map<Path, Expr *, std::less<Path>, traceable_allocator<std::pair<const Path, Expr *> > > FileParseCache;
#else
    typedef std::map<Path, Expr *> FileParseCache;
#endif
    FileParseCache fileParseCache;

    /* A cache from path names to values. */
#if HAVE_BOEHMGC
    typedef std::map<Path, Value, std::less<Path>, traceable_allocator<std::pair<const Path, Value> > > FileEvalCache;
#else
    typedef std::map<Path, Value> FileEvalCache;
#endif
    FileEvalCache fileEvalCache;

    SearchPath searchPath;

    std::map<std::string, std::pair<bool, std::string>> searchPathResolved;

    /* Cache used by checkSourcePath(). */
    std::unordered_map<Path, Path> resolvedPaths;

    /* Cache used by prim_match(). */
    std::shared_ptr<RegexCache> regexCache;

    /* Allocation cache for GC'd Value objects. */
    std::shared_ptr<void *> valueAllocCache;

public:

    EvalState(
        const Strings & _searchPath,
        ref<Store> store,
        std::shared_ptr<Store> buildStore = nullptr);
    ~EvalState();

    void requireExperimentalFeatureOnEvaluation(
        const ExperimentalFeature &,
        const std::string_view fName,
        const Pos & pos
    );

    void addToSearchPath(const string & s);

    SearchPath getSearchPath() { return searchPath; }

    /* Allow access to a path. */
    void allowPath(const Path & path);

    /* Allow access to a store path. Note that this gets remapped to
       the real store path if `store` is a chroot store. */
    void allowPath(const StorePath & storePath);

    /* Check whether access to a path is allowed and throw an error if
       not. Otherwise return the canonicalised path. */
    Path checkSourcePath(const Path & path);

    void checkURI(const std::string & uri);

    /* When using a diverted store and 'path' is in the Nix store, map
       'path' to the diverted location (e.g. /nix/store/foo is mapped
       to /home/alice/my-nix/nix/store/foo). However, this is only
       done if the context is not empty, since otherwise we're
       probably trying to read from the actual /nix/store. This is
       intended to distinguish between import-from-derivation and
       sources stored in the actual /nix/store. */
    Path toRealPath(const Path & path, const PathSet & context);

    /* Parse a Nix expression from the specified file. */
    Expr * parseExprFromFile(const Path & path);
    Expr * parseExprFromFile(const Path & path, std::shared_ptr<StaticEnv> & staticEnv);

    /* Parse a Nix expression from the specified string. */
<<<<<<< HEAD
    Expr * parseExprFromString(std::string_view s, const Path & basePath, std::shared_ptr<StaticEnv> & staticEnv);
    Expr * parseExprFromString(std::string_view s, const Path & basePath);
=======
    Expr * parseExprFromString(std::string s, const Path & basePath, StaticEnv & staticEnv);
    Expr * parseExprFromString(std::string s, const Path & basePath);
>>>>>>> bd383d1b

    Expr * parseStdin();

    /* Evaluate an expression read from the given file to normal
       form. Optionally enforce that the top-level expression is
       trivial (i.e. doesn't require arbitrary computation). */
    void evalFile(const Path & path, Value & v, bool mustBeTrivial = false);

    /* Like `evalFile`, but with an already parsed expression. */
    void cacheFile(
        const Path & path,
        const Path & resolvedPath,
        Expr * e,
        Value & v,
        bool mustBeTrivial = false);

    void resetFileCache();

    /* Look up a file in the search path. */
    Path findFile(const std::string_view path);
    Path findFile(SearchPath & searchPath, const std::string_view path, const Pos & pos = noPos);

    /* If the specified search path element is a URI, download it. */
    std::pair<bool, std::string> resolveSearchPathElem(const SearchPathElem & elem);

    /* Evaluate an expression to normal form, storing the result in
       value `v'. */
    void eval(Expr * e, Value & v);

    /* Evaluation the expression, then verify that it has the expected
       type. */
    inline bool evalBool(Env & env, Expr * e);
    inline bool evalBool(Env & env, Expr * e, const Pos & pos);
    inline void evalAttrs(Env & env, Expr * e, Value & v);

    /* If `v' is a thunk, enter it and overwrite `v' with the result
       of the evaluation of the thunk.  If `v' is a delayed function
       application, call the function and overwrite `v' with the
       result.  Otherwise, this is a no-op. */
    inline void forceValue(Value & v, const Pos & pos);

    template <typename Callable>
    inline void forceValue(Value & v, Callable getPos);

    /* Force a value, then recursively force list elements and
       attributes. */
    void forceValueDeep(Value & v);

    /* Force `v', and then verify that it has the expected type. */
    NixInt forceInt(Value & v, const Pos & pos);
    NixFloat forceFloat(Value & v, const Pos & pos);
    bool forceBool(Value & v, const Pos & pos);

    void forceAttrs(Value & v, const Pos & pos);

    template <typename Callable>
    inline void forceAttrs(Value & v, Callable getPos);

    inline void forceList(Value & v, const Pos & pos);
    void forceFunction(Value & v, const Pos & pos); // either lambda or primop
    std::string_view forceString(Value & v, const Pos & pos = noPos);
    std::string_view forceString(Value & v, PathSet & context, const Pos & pos = noPos);
    std::string_view forceStringNoCtx(Value & v, const Pos & pos = noPos);

    /* Return true iff the value `v' denotes a derivation (i.e. a
       set with attribute `type = "derivation"'). */
    bool isDerivation(Value & v);

    std::optional<string> tryAttrsToString(const Pos & pos, Value & v,
        PathSet & context, bool coerceMore = false, bool copyToStore = true);

    /* String coercion.  Converts strings, paths and derivations to a
       string.  If `coerceMore' is set, also converts nulls, integers,
       booleans and lists to a string.  If `copyToStore' is set,
       referenced paths are copied to the Nix store as a side effect. */
    BackedStringView coerceToString(const Pos & pos, Value & v, PathSet & context,
        bool coerceMore = false, bool copyToStore = true,
        bool canonicalizePath = true);

    string copyPathToStore(PathSet & context, const Path & path);

    /* Path coercion.  Converts strings, paths and derivations to a
       path.  The result is guaranteed to be a canonicalised, absolute
       path.  Nothing is copied to the store. */
    Path coerceToPath(const Pos & pos, Value & v, PathSet & context);

public:

    /* The base environment, containing the builtin functions and
       values. */
    Env & baseEnv;

    /* The same, but used during parsing to resolve variables. */
    std::shared_ptr<StaticEnv> staticBaseEnv; // !!! should be private

private:

    unsigned int baseEnvDispl = 0;

    void createBaseEnv();

    Value * addConstant(const string & name, Value & v);

    void addConstant(const string & name, Value * v);

    Value * addPrimOp(const string & name,
        size_t arity, PrimOpFun primOp);

    Value * addPrimOp(PrimOp && primOp);

public:

    Value & getBuiltin(const string & name);

    struct Doc
    {
        Pos pos;
        std::optional<Symbol> name;
        size_t arity;
        std::vector<std::string> args;
        const char * doc;
    };

    std::optional<Doc> getDoc(Value & v);

private:

    inline Value * lookupVar(Env * env, const ExprVar & var, bool noEval);

    friend struct ExprVar;
    friend struct ExprAttrs;
    friend struct ExprLet;

<<<<<<< HEAD
    Expr * parse(const char * text, FileOrigin origin, const Path & path,
        const Path & basePath, std::shared_ptr<StaticEnv> & staticEnv);
=======
    Expr * parse(char * text, size_t length, FileOrigin origin, const PathView path,
        const PathView basePath, StaticEnv & staticEnv);
>>>>>>> bd383d1b

public:

    /* Do a deep equality test between two values.  That is, list
       elements and attributes are compared recursively. */
    bool eqValues(Value & v1, Value & v2);

    bool isFunctor(Value & fun);

    // FIXME: use std::span
    void callFunction(Value & fun, size_t nrArgs, Value * * args, Value & vRes, const Pos & pos);

    void callFunction(Value & fun, Value & arg, Value & vRes, const Pos & pos)
    {
        Value * args[] = {&arg};
        callFunction(fun, 1, args, vRes, pos);
    }

    /* Automatically call a function for which each argument has a
       default value or has a binding in the `args' map. */
    void autoCallFunction(Bindings & args, Value & fun, Value & res);

    /* Allocation primitives. */
    Value * allocValue();
    Env & allocEnv(size_t size);

    Value * allocAttr(Value & vAttrs, const Symbol & name);
    Value * allocAttr(Value & vAttrs, std::string_view name);

    Bindings * allocBindings(size_t capacity);

    BindingsBuilder buildBindings(size_t capacity)
    {
        return BindingsBuilder(*this, allocBindings(capacity));
    }

    void mkList(Value & v, size_t length);
    void mkThunk_(Value & v, Expr * expr);
    void mkPos(Value & v, ptr<Pos> pos);

    void concatLists(Value & v, size_t nrLists, Value * * lists, const Pos & pos);

    /* Print statistics. */
    void printStats();

    /* Realise the given context, and return a mapping from the placeholders
     * used to construct the associated value to their final store path
     */
    [[nodiscard]] StringMap realiseContext(const PathSet & context);

private:

    unsigned long nrEnvs = 0;
    unsigned long nrValuesInEnvs = 0;
    unsigned long nrValues = 0;
    unsigned long nrListElems = 0;
    unsigned long nrLookups = 0;
    unsigned long nrAttrsets = 0;
    unsigned long nrAttrsInAttrsets = 0;
    unsigned long nrAvoided = 0;
    unsigned long nrOpUpdates = 0;
    unsigned long nrOpUpdateValuesCopied = 0;
    unsigned long nrListConcats = 0;
    unsigned long nrPrimOpCalls = 0;
    unsigned long nrFunctionCalls = 0;

    bool countCalls;

    typedef std::map<Symbol, size_t> PrimOpCalls;
    PrimOpCalls primOpCalls;

    typedef std::map<ExprLambda *, size_t> FunctionCalls;
    FunctionCalls functionCalls;

    void incrFunctionCall(ExprLambda * fun);

    typedef std::map<Pos, size_t> AttrSelects;
    AttrSelects attrSelects;

    friend struct ExprOpUpdate;
    friend struct ExprOpConcatLists;
    friend struct ExprVar;
    friend struct ExprString;
    friend struct ExprInt;
    friend struct ExprFloat;
    friend struct ExprPath;
    friend struct ExprSelect;
    friend void prim_getAttr(EvalState & state, const Pos & pos, Value * * args, Value & v);
    friend void prim_match(EvalState & state, const Pos & pos, Value * * args, Value & v);
    friend void prim_split(EvalState & state, const Pos & pos, Value * * args, Value & v);

    friend struct Value;
};

class DebugTraceStacker {
    public:
        DebugTraceStacker(EvalState &evalState, DebugTrace t);
        ~DebugTraceStacker() 
        {
            // assert(evalState.debugTraces.front() == trace);
            evalState.debugTraces.pop_front();
        }
        EvalState &evalState;
        DebugTrace trace;
};

/* Return a string representing the type of the value `v'. */
string showType(ValueType type);
string showType(const Value & v);

/* Decode a context string ‘!<name>!<path>’ into a pair <path,
   name>. */
std::pair<string, string> decodeContext(std::string_view s);

/* If `path' refers to a directory, then append "/default.nix". */
Path resolveExprPath(Path path);

struct InvalidPathError : EvalError
{
    Path path;
    InvalidPathError(const Path & path);
#ifdef EXCEPTION_NEEDS_THROW_SPEC
    ~InvalidPathError() throw () { };
#endif
};

struct EvalSettings : Config
{
    EvalSettings();

    static Strings getDefaultNixPath();

    Setting<bool> enableNativeCode{this, false, "allow-unsafe-native-code-during-evaluation",
        "Whether builtin functions that allow executing native code should be enabled."};

    Setting<Strings> nixPath{
        this, getDefaultNixPath(), "nix-path",
        "List of directories to be searched for `<...>` file references."};

    Setting<bool> restrictEval{
        this, false, "restrict-eval",
        R"(
          If set to `true`, the Nix evaluator will not allow access to any
          files outside of the Nix search path (as set via the `NIX_PATH`
          environment variable or the `-I` option), or to URIs outside of
          `allowed-uri`. The default is `false`.
        )"};

    Setting<bool> pureEval{this, false, "pure-eval",
        "Whether to restrict file system and network access to files specified by cryptographic hash."};

    Setting<bool> enableImportFromDerivation{
        this, true, "allow-import-from-derivation",
        R"(
          By default, Nix allows you to `import` from a derivation, allowing
          building at evaluation time. With this option set to false, Nix will
          throw an error when evaluating an expression that uses this feature,
          allowing users to ensure their evaluation will not require any
          builds to take place.
        )"};

    Setting<Strings> allowedUris{this, {}, "allowed-uris",
        R"(
          A list of URI prefixes to which access is allowed in restricted
          evaluation mode. For example, when set to
          `https://github.com/NixOS`, builtin functions such as `fetchGit` are
          allowed to access `https://github.com/NixOS/patchelf.git`.
        )"};

    Setting<bool> traceFunctionCalls{this, false, "trace-function-calls",
        R"(
          If set to `true`, the Nix evaluator will trace every function call.
          Nix will print a log message at the "vomit" level for every function
          entrance and function exit.

              function-trace entered undefined position at 1565795816999559622
              function-trace exited undefined position at 1565795816999581277
              function-trace entered /nix/store/.../example.nix:226:41 at 1565795253249935150
              function-trace exited /nix/store/.../example.nix:226:41 at 1565795253249941684

          The `undefined position` means the function call is a builtin.

          Use the `contrib/stack-collapse.py` script distributed with the Nix
          source code to convert the trace logs in to a format suitable for
          `flamegraph.pl`.
        )"};

    Setting<bool> useEvalCache{this, true, "eval-cache",
        "Whether to use the flake evaluation cache."};
};

extern EvalSettings evalSettings;

static const std::string corepkgsPrefix{"/__corepkgs__/"};

}<|MERGE_RESOLUTION|>--- conflicted
+++ resolved
@@ -195,13 +195,8 @@
     Expr * parseExprFromFile(const Path & path, std::shared_ptr<StaticEnv> & staticEnv);
 
     /* Parse a Nix expression from the specified string. */
-<<<<<<< HEAD
-    Expr * parseExprFromString(std::string_view s, const Path & basePath, std::shared_ptr<StaticEnv> & staticEnv);
-    Expr * parseExprFromString(std::string_view s, const Path & basePath);
-=======
-    Expr * parseExprFromString(std::string s, const Path & basePath, StaticEnv & staticEnv);
+    Expr * parseExprFromString(std::string s, const Path & basePath, , std::shared_ptr<StaticEnv> & staticEnv);
     Expr * parseExprFromString(std::string s, const Path & basePath);
->>>>>>> bd383d1b
 
     Expr * parseStdin();
 
@@ -335,13 +330,8 @@
     friend struct ExprAttrs;
     friend struct ExprLet;
 
-<<<<<<< HEAD
-    Expr * parse(const char * text, FileOrigin origin, const Path & path,
+    Expr * parse(char * text, size_t length, FileOrigin origin, const PathView path,
         const Path & basePath, std::shared_ptr<StaticEnv> & staticEnv);
-=======
-    Expr * parse(char * text, size_t length, FileOrigin origin, const PathView path,
-        const PathView basePath, StaticEnv & staticEnv);
->>>>>>> bd383d1b
 
 public:
 
