#include "archive.hh"
#include "derivations.hh"
#include "download.hh"
#include "eval-inline.hh"
#include "eval.hh"
#include "globals.hh"
#include "json-to-value.hh"
#include "names.hh"
#include "store-api.hh"
#include "util.hh"
#include "json.hh"
#include "value-to-json.hh"
#include "value-to-xml.hh"
#include "primops.hh"

#include <sys/types.h>
#include <sys/stat.h>
#include <unistd.h>

#include <algorithm>
#include <cstring>
#include <regex>
#include <dlfcn.h>


namespace nix {


/*************************************************************
 * Miscellaneous
 *************************************************************/


/* Decode a context string ‘!<name>!<path>’ into a pair <path,
   name>. */
std::pair<string, string> decodeContext(const string & s)
{
    if (s.at(0) == '!') {
        size_t index = s.find("!", 1);
        return std::pair<string, string>(string(s, index + 1), string(s, 1, index - 1));
    } else
        return std::pair<string, string>(s.at(0) == '/' ? s : string(s, 1), "");
}


InvalidPathError::InvalidPathError(const Path & path) :
    EvalError("path '%s' is not valid", path), path(path) {}

void EvalState::realiseContext(const PathSet & context)
{
    std::vector<StorePathWithOutputs> drvs;

    for (auto & i : context) {
<<<<<<< HEAD
        auto [ctx, outputName] = decodeContext(i);
        assert(store->isStorePath(ctx));
        if (!store->isValidPath(ctx))
            throw InvalidPathError(ctx);
        if (!outputName.empty() && nix::isDerivation(ctx)) {
            drvs.insert(ctx + "!" + outputName);
=======
        std::pair<string, string> decoded = decodeContext(i);
        auto ctx = store->parseStorePath(decoded.first);
        if (!store->isValidPath(ctx))
            throw InvalidPathError(store->printStorePath(ctx));
        if (!decoded.second.empty() && ctx.isDerivation()) {
            drvs.push_back(StorePathWithOutputs{ctx.clone(), {decoded.second}});
>>>>>>> f800d450

            /* Add the output of this derivation to the allowed
               paths. */
            if (allowedPaths) {
<<<<<<< HEAD
                auto drv = store->derivationFromPath(ctx);
                DerivationOutputs::iterator i = drv.outputs.find(outputName);
                if (i == drv.outputs.end())
                    throw Error("derivation '%s' does not have an output named '%s'", ctx, outputName);
                allowedPaths->insert(i->second.path);
=======
                auto drv = store->derivationFromPath(store->parseStorePath(decoded.first));
                DerivationOutputs::iterator i = drv.outputs.find(decoded.second);
                if (i == drv.outputs.end())
                    throw Error("derivation '%s' does not have an output named '%s'", decoded.first, decoded.second);
                allowedPaths->insert(store->printStorePath(i->second.path));
>>>>>>> f800d450
            }
        }
    }

    if (drvs.empty()) return;

    if (!evalSettings.enableImportFromDerivation)
        throw EvalError("attempted to realize '%1%' during evaluation but 'allow-import-from-derivation' is false",
            store->printStorePath(drvs.begin()->path));

    /* For performance, prefetch all substitute info. */
    StorePathSet willBuild, willSubstitute, unknown;
    unsigned long long downloadSize, narSize;
    store->queryMissing(drvs, willBuild, willSubstitute, unknown, downloadSize, narSize);

    store->buildPaths(drvs);
}


/* Load and evaluate an expression from path specified by the
   argument. */
static void prim_scopedImport(EvalState & state, const Pos & pos, Value * * args, Value & v)
{
    PathSet context;
    Path path = state.coerceToPath(pos, *args[1], context);

    try {
        state.realiseContext(context);
    } catch (InvalidPathError & e) {
        throw EvalError(format("cannot import '%1%', since path '%2%' is not valid, at %3%")
            % path % e.path % pos);
    }

    Path realPath = state.checkSourcePath(state.toRealPath(path, context));

    // FIXME
    if (state.store->isStorePath(path) && state.store->isValidPath(state.store->parseStorePath(path)) && isDerivation(path)) {
        Derivation drv = readDerivation(*state.store, realPath);
        Value & w = *state.allocValue();
        state.mkAttrs(w, 3 + drv.outputs.size());
        Value * v2 = state.allocAttr(w, state.sDrvPath);
        mkString(*v2, path, {"=" + path});
        v2 = state.allocAttr(w, state.sName);
        mkString(*v2, drv.env["name"]);
        Value * outputsVal =
            state.allocAttr(w, state.symbols.create("outputs"));
        state.mkList(*outputsVal, drv.outputs.size());
        unsigned int outputs_index = 0;

        for (const auto & o : drv.outputs) {
            v2 = state.allocAttr(w, state.symbols.create(o.first));
            mkString(*v2, state.store->printStorePath(o.second.path), {"!" + o.first + "!" + path});
            outputsVal->listElems()[outputs_index] = state.allocValue();
            mkString(*(outputsVal->listElems()[outputs_index++]), o.first);
        }
        w.attrs->sort();
        Value fun;
        state.evalFile(settings.nixDataDir + "/nix/corepkgs/imported-drv-to-derivation.nix", fun);
        state.forceFunction(fun, pos);
        mkApp(v, fun, w);
        state.forceAttrs(v, pos);
    } else {
        state.forceAttrs(*args[0]);
        if (args[0]->attrs->empty())
            state.evalFile(realPath, v);
        else {
            Env * env = &state.allocEnv(args[0]->attrs->size());
            env->up = &state.baseEnv;

            StaticEnv staticEnv(false, &state.staticBaseEnv);

            unsigned int displ = 0;
            for (auto & attr : *args[0]->attrs) {
                staticEnv.vars[attr.name] = displ;
                env->values[displ++] = attr.value;
            }

            printTalkative("evaluating file '%1%'", realPath);
            Expr * e = state.parseExprFromFile(resolveExprPath(realPath), staticEnv);

            e->eval(state, *env, v);
        }
    }
}


/* Want reasonable symbol names, so extern C */
/* !!! Should we pass the Pos or the file name too? */
extern "C" typedef void (*ValueInitializer)(EvalState & state, Value & v);

/* Load a ValueInitializer from a DSO and return whatever it initializes */
void prim_importNative(EvalState & state, const Pos & pos, Value * * args, Value & v)
{
    PathSet context;
    Path path = state.coerceToPath(pos, *args[0], context);

    try {
        state.realiseContext(context);
    } catch (InvalidPathError & e) {
        throw EvalError(format("cannot import '%1%', since path '%2%' is not valid, at %3%")
            % path % e.path % pos);
    }

    path = state.checkSourcePath(path);

    string sym = state.forceStringNoCtx(*args[1], pos);

    void *handle = dlopen(path.c_str(), RTLD_LAZY | RTLD_LOCAL);
    if (!handle)
        throw EvalError(format("could not open '%1%': %2%") % path % dlerror());

    dlerror();
    ValueInitializer func = (ValueInitializer) dlsym(handle, sym.c_str());
    if(!func) {
        char *message = dlerror();
        if (message)
            throw EvalError(format("could not load symbol '%1%' from '%2%': %3%") % sym % path % message);
        else
            throw EvalError(format("symbol '%1%' from '%2%' resolved to NULL when a function pointer was expected")
                    % sym % path);
    }

    (func)(state, v);

    /* We don't dlclose because v may be a primop referencing a function in the shared object file */
}


/* Execute a program and parse its output */
void prim_exec(EvalState & state, const Pos & pos, Value * * args, Value & v)
{
    state.forceList(*args[0], pos);
    auto elems = args[0]->listElems();
    auto count = args[0]->listSize();
    if (count == 0) {
        throw EvalError(format("at least one argument to 'exec' required, at %1%") % pos);
    }
    PathSet context;
    auto program = state.coerceToString(pos, *elems[0], context, false, false);
    Strings commandArgs;
    for (unsigned int i = 1; i < args[0]->listSize(); ++i) {
        commandArgs.emplace_back(state.coerceToString(pos, *elems[i], context, false, false));
    }
    try {
        state.realiseContext(context);
    } catch (InvalidPathError & e) {
        throw EvalError(format("cannot execute '%1%', since path '%2%' is not valid, at %3%")
            % program % e.path % pos);
    }

    auto output = runProgram(program, true, commandArgs);
    Expr * parsed;
    try {
        parsed = state.parseExprFromString(output, pos.file);
    } catch (Error & e) {
        e.addPrefix(format("While parsing the output from '%1%', at %2%\n") % program % pos);
        throw;
    }
    try {
        state.eval(parsed, v);
    } catch (Error & e) {
        e.addPrefix(format("While evaluating the output from '%1%', at %2%\n") % program % pos);
        throw;
    }
}


/* Return a string representing the type of the expression. */
static void prim_typeOf(EvalState & state, const Pos & pos, Value * * args, Value & v)
{
    state.forceValue(*args[0]);
    string t;
    switch (args[0]->type) {
        case tInt: t = "int"; break;
        case tBool: t = "bool"; break;
        case tString: t = "string"; break;
        case tPath: t = "path"; break;
        case tNull: t = "null"; break;
        case tAttrs: t = "set"; break;
        case tList1: case tList2: case tListN: t = "list"; break;
        case tLambda:
        case tPrimOp:
        case tPrimOpApp:
            t = "lambda";
            break;
        case tExternal:
            t = args[0]->external->typeOf();
            break;
        case tFloat: t = "float"; break;
        default: abort();
    }
    mkString(v, state.symbols.create(t));
}


/* Determine whether the argument is the null value. */
static void prim_isNull(EvalState & state, const Pos & pos, Value * * args, Value & v)
{
    state.forceValue(*args[0]);
    mkBool(v, args[0]->type == tNull);
}


/* Determine whether the argument is a function. */
static void prim_isFunction(EvalState & state, const Pos & pos, Value * * args, Value & v)
{
    state.forceValue(*args[0]);
    bool res;
    switch (args[0]->type) {
        case tLambda:
        case tPrimOp:
        case tPrimOpApp:
            res = true;
            break;
        default:
            res = false;
            break;
    }
    mkBool(v, res);
}


/* Determine whether the argument is an integer. */
static void prim_isInt(EvalState & state, const Pos & pos, Value * * args, Value & v)
{
    state.forceValue(*args[0]);
    mkBool(v, args[0]->type == tInt);
}

/* Determine whether the argument is a float. */
static void prim_isFloat(EvalState & state, const Pos & pos, Value * * args, Value & v)
{
    state.forceValue(*args[0]);
    mkBool(v, args[0]->type == tFloat);
}

/* Determine whether the argument is a string. */
static void prim_isString(EvalState & state, const Pos & pos, Value * * args, Value & v)
{
    state.forceValue(*args[0]);
    mkBool(v, args[0]->type == tString);
}


/* Determine whether the argument is a Boolean. */
static void prim_isBool(EvalState & state, const Pos & pos, Value * * args, Value & v)
{
    state.forceValue(*args[0]);
    mkBool(v, args[0]->type == tBool);
}

/* Determine whether the argument is a path. */
static void prim_isPath(EvalState & state, const Pos & pos, Value * * args, Value & v)
{
    state.forceValue(*args[0]);
    mkBool(v, args[0]->type == tPath);
}

struct CompareValues
{
    bool operator () (const Value * v1, const Value * v2) const
    {
        if (v1->type == tFloat && v2->type == tInt)
            return v1->fpoint < v2->integer;
        if (v1->type == tInt && v2->type == tFloat)
            return v1->integer < v2->fpoint;
        if (v1->type != v2->type)
            throw EvalError(format("cannot compare %1% with %2%") % showType(*v1) % showType(*v2));
        switch (v1->type) {
            case tInt:
                return v1->integer < v2->integer;
            case tFloat:
                return v1->fpoint < v2->fpoint;
            case tString:
                return strcmp(v1->string.s, v2->string.s) < 0;
            case tPath:
                return strcmp(v1->path, v2->path) < 0;
            default:
                throw EvalError(format("cannot compare %1% with %2%") % showType(*v1) % showType(*v2));
        }
    }
};


#if HAVE_BOEHMGC
typedef list<Value *, gc_allocator<Value *> > ValueList;
#else
typedef list<Value *> ValueList;
#endif


static void prim_genericClosure(EvalState & state, const Pos & pos, Value * * args, Value & v)
{
    state.forceAttrs(*args[0], pos);

    /* Get the start set. */
    Bindings::iterator startSet =
        args[0]->attrs->find(state.symbols.create("startSet"));
    if (startSet == args[0]->attrs->end())
        throw EvalError(format("attribute 'startSet' required, at %1%") % pos);
    state.forceList(*startSet->value, pos);

    ValueList workSet;
    for (unsigned int n = 0; n < startSet->value->listSize(); ++n)
        workSet.push_back(startSet->value->listElems()[n]);

    /* Get the operator. */
    Bindings::iterator op =
        args[0]->attrs->find(state.symbols.create("operator"));
    if (op == args[0]->attrs->end())
        throw EvalError(format("attribute 'operator' required, at %1%") % pos);
    state.forceValue(*op->value);

    /* Construct the closure by applying the operator to element of
       `workSet', adding the result to `workSet', continuing until
       no new elements are found. */
    ValueList res;
    // `doneKeys' doesn't need to be a GC root, because its values are
    // reachable from res.
    set<Value *, CompareValues> doneKeys;
    while (!workSet.empty()) {
        Value * e = *(workSet.begin());
        workSet.pop_front();

        state.forceAttrs(*e, pos);

        Bindings::iterator key =
            e->attrs->find(state.symbols.create("key"));
        if (key == e->attrs->end())
            throw EvalError(format("attribute 'key' required, at %1%") % pos);
        state.forceValue(*key->value);

        if (!doneKeys.insert(key->value).second) continue;
        res.push_back(e);

        /* Call the `operator' function with `e' as argument. */
        Value call;
        mkApp(call, *op->value, *e);
        state.forceList(call, pos);

        /* Add the values returned by the operator to the work set. */
        for (unsigned int n = 0; n < call.listSize(); ++n) {
            state.forceValue(*call.listElems()[n]);
            workSet.push_back(call.listElems()[n]);
        }
    }

    /* Create the result list. */
    state.mkList(v, res.size());
    unsigned int n = 0;
    for (auto & i : res)
        v.listElems()[n++] = i;
}


static void prim_abort(EvalState & state, const Pos & pos, Value * * args, Value & v)
{
    PathSet context;
    string s = state.coerceToString(pos, *args[0], context);
    throw Abort(format("evaluation aborted with the following error message: '%1%'") % s);
}


static void prim_throw(EvalState & state, const Pos & pos, Value * * args, Value & v)
{
    PathSet context;
    string s = state.coerceToString(pos, *args[0], context);
    throw ThrownError(s);
}


static void prim_addErrorContext(EvalState & state, const Pos & pos, Value * * args, Value & v)
{
    try {
        state.forceValue(*args[1]);
        v = *args[1];
    } catch (Error & e) {
        PathSet context;
        e.addPrefix(format("%1%\n") % state.coerceToString(pos, *args[0], context));
        throw;
    }
}


/* Try evaluating the argument. Success => {success=true; value=something;},
 * else => {success=false; value=false;} */
static void prim_tryEval(EvalState & state, const Pos & pos, Value * * args, Value & v)
{
    state.mkAttrs(v, 2);
    try {
        state.forceValue(*args[0]);
        v.attrs->push_back(Attr(state.sValue, args[0]));
        mkBool(*state.allocAttr(v, state.symbols.create("success")), true);
    } catch (AssertionError & e) {
        mkBool(*state.allocAttr(v, state.sValue), false);
        mkBool(*state.allocAttr(v, state.symbols.create("success")), false);
    }
    v.attrs->sort();
}


/* Return an environment variable.  Use with care. */
static void prim_getEnv(EvalState & state, const Pos & pos, Value * * args, Value & v)
{
    string name = state.forceStringNoCtx(*args[0], pos);
    mkString(v, evalSettings.restrictEval || evalSettings.pureEval ? "" : getEnv(name).value_or(""));
}


/* Evaluate the first argument, then return the second argument. */
static void prim_seq(EvalState & state, const Pos & pos, Value * * args, Value & v)
{
    state.forceValue(*args[0]);
    state.forceValue(*args[1]);
    v = *args[1];
}


/* Evaluate the first argument deeply (i.e. recursing into lists and
   attrsets), then return the second argument. */
static void prim_deepSeq(EvalState & state, const Pos & pos, Value * * args, Value & v)
{
    state.forceValueDeep(*args[0]);
    state.forceValue(*args[1]);
    v = *args[1];
}


/* Evaluate the first expression and print it on standard error.  Then
   return the second expression.  Useful for debugging. */
static void prim_trace(EvalState & state, const Pos & pos, Value * * args, Value & v)
{
    state.forceValue(*args[0]);
    if (args[0]->type == tString)
        printError(format("trace: %1%") % args[0]->string.s);
    else
        printError(format("trace: %1%") % *args[0]);
    state.forceValue(*args[1]);
    v = *args[1];
}


/*************************************************************
 * Derivations
 *************************************************************/


/* Construct (as a unobservable side effect) a Nix derivation
   expression that performs the derivation described by the argument
   set.  Returns the original set extended with the following
   attributes: `outPath' containing the primary output path of the
   derivation; `drvPath' containing the path of the Nix expression;
   and `type' set to `derivation' to indicate that this is a
   derivation. */
static void prim_derivationStrict(EvalState & state, const Pos & pos, Value * * args, Value & v)
{
    state.forceAttrs(*args[0], pos);

    /* Figure out the name first (for stack backtraces). */
    Bindings::iterator attr = args[0]->attrs->find(state.sName);
    if (attr == args[0]->attrs->end())
        throw EvalError(format("required attribute 'name' missing, at %1%") % pos);
    string drvName;
    Pos & posDrvName(*attr->pos);
    try {
        drvName = state.forceStringNoCtx(*attr->value, pos);
    } catch (Error & e) {
        e.addPrefix(format("while evaluating the derivation attribute 'name' at %1%:\n") % posDrvName);
        throw;
    }

    /* Check whether attributes should be passed as a JSON file. */
    std::ostringstream jsonBuf;
    std::unique_ptr<JSONObject> jsonObject;
    attr = args[0]->attrs->find(state.sStructuredAttrs);
    if (attr != args[0]->attrs->end() && state.forceBool(*attr->value, pos))
        jsonObject = std::make_unique<JSONObject>(jsonBuf);

    /* Check whether null attributes should be ignored. */
    bool ignoreNulls = false;
    attr = args[0]->attrs->find(state.sIgnoreNulls);
    if (attr != args[0]->attrs->end())
        ignoreNulls = state.forceBool(*attr->value, pos);

    /* Build the derivation expression by processing the attributes. */
    Derivation drv;

    PathSet context;

    std::optional<std::string> outputHash;
    std::string outputHashAlgo;
    bool outputHashRecursive = false;

    StringSet outputs;
    outputs.insert("out");

    for (auto & i : args[0]->attrs->lexicographicOrder()) {
        if (i->name == state.sIgnoreNulls) continue;
        const string & key = i->name;
        vomit("processing attribute '%1%'", key);

        auto handleHashMode = [&](const std::string & s) {
            if (s == "recursive") outputHashRecursive = true;
            else if (s == "flat") outputHashRecursive = false;
            else throw EvalError("invalid value '%s' for 'outputHashMode' attribute, at %s", s, posDrvName);
        };

        auto handleOutputs = [&](const Strings & ss) {
            outputs.clear();
            for (auto & j : ss) {
                if (outputs.find(j) != outputs.end())
                    throw EvalError(format("duplicate derivation output '%1%', at %2%") % j % posDrvName);
                /* !!! Check whether j is a valid attribute
                   name. */
                /* Derivations cannot be named ‘drv’, because
                   then we'd have an attribute ‘drvPath’ in
                   the resulting set. */
                if (j == "drv")
                    throw EvalError(format("invalid derivation output name 'drv', at %1%") % posDrvName);
                outputs.insert(j);
            }
            if (outputs.empty())
                throw EvalError(format("derivation cannot have an empty set of outputs, at %1%") % posDrvName);
        };

        try {

            if (ignoreNulls) {
                state.forceValue(*i->value);
                if (i->value->type == tNull) continue;
            }

            /* The `args' attribute is special: it supplies the
               command-line arguments to the builder. */
            if (i->name == state.sArgs) {
                state.forceList(*i->value, pos);
                for (unsigned int n = 0; n < i->value->listSize(); ++n) {
                    string s = state.coerceToString(posDrvName, *i->value->listElems()[n], context, true);
                    drv.args.push_back(s);
                }
            }

            /* All other attributes are passed to the builder through
               the environment. */
            else {

                if (jsonObject) {

                    if (i->name == state.sStructuredAttrs) continue;

                    auto placeholder(jsonObject->placeholder(key));
                    printValueAsJSON(state, true, *i->value, placeholder, context);

                    if (i->name == state.sBuilder)
                        drv.builder = state.forceString(*i->value, context, posDrvName);
                    else if (i->name == state.sSystem)
                        drv.platform = state.forceStringNoCtx(*i->value, posDrvName);
                    else if (i->name == state.sOutputHash)
                        outputHash = state.forceStringNoCtx(*i->value, posDrvName);
                    else if (i->name == state.sOutputHashAlgo)
                        outputHashAlgo = state.forceStringNoCtx(*i->value, posDrvName);
                    else if (i->name == state.sOutputHashMode)
                        handleHashMode(state.forceStringNoCtx(*i->value, posDrvName));
                    else if (i->name == state.sOutputs) {
                        /* Require ‘outputs’ to be a list of strings. */
                        state.forceList(*i->value, posDrvName);
                        Strings ss;
                        for (unsigned int n = 0; n < i->value->listSize(); ++n)
                            ss.emplace_back(state.forceStringNoCtx(*i->value->listElems()[n], posDrvName));
                        handleOutputs(ss);
                    }

                } else {
                    auto s = state.coerceToString(posDrvName, *i->value, context, true);
                    drv.env.emplace(key, s);
                    if (i->name == state.sBuilder) drv.builder = s;
                    else if (i->name == state.sSystem) drv.platform = s;
                    else if (i->name == state.sOutputHash) outputHash = s;
                    else if (i->name == state.sOutputHashAlgo) outputHashAlgo = s;
                    else if (i->name == state.sOutputHashMode) handleHashMode(s);
                    else if (i->name == state.sOutputs)
                        handleOutputs(tokenizeString<Strings>(s));
                }

            }

        } catch (Error & e) {
            e.addPrefix(format("while evaluating the attribute '%1%' of the derivation '%2%' at %3%:\n")
                % key % drvName % posDrvName);
            throw;
        }
    }

    if (jsonObject) {
        jsonObject.reset();
        drv.env.emplace("__json", jsonBuf.str());
    }

    /* Everything in the context of the strings in the derivation
       attributes should be added as dependencies of the resulting
       derivation. */
    for (auto & path : context) {

        /* Paths marked with `=' denote that the path of a derivation
           is explicitly passed to the builder.  Since that allows the
           builder to gain access to every path in the dependency
           graph of the derivation (including all outputs), all paths
           in the graph must be added to this derivation's list of
           inputs to ensure that they are available when the builder
           runs. */
        if (path.at(0) == '=') {
            /* !!! This doesn't work if readOnlyMode is set. */
            StorePathSet refs;
            state.store->computeFSClosure(state.store->parseStorePath(std::string_view(path).substr(1)), refs);
            for (auto & j : refs) {
                drv.inputSrcs.insert(j.clone());
                if (j.isDerivation())
                    drv.inputDrvs[j.clone()] = state.store->queryDerivationOutputNames(j);
            }
        }

        /* Handle derivation outputs of the form ‘!<name>!<path>’. */
        else if (path.at(0) == '!') {
            std::pair<string, string> ctx = decodeContext(path);
            drv.inputDrvs[state.store->parseStorePath(ctx.first)].insert(ctx.second);
        }

        /* Otherwise it's a source file. */
        else
            drv.inputSrcs.insert(state.store->parseStorePath(path));
    }

    /* Do we have all required attributes? */
    if (drv.builder == "")
        throw EvalError(format("required attribute 'builder' missing, at %1%") % posDrvName);
    if (drv.platform == "")
        throw EvalError(format("required attribute 'system' missing, at %1%") % posDrvName);

    /* Check whether the derivation name is valid. */
    if (isDerivation(drvName))
        throw EvalError("derivation names are not allowed to end in '%s', at %s", drvExtension, posDrvName);

    if (outputHash) {
        /* Handle fixed-output derivations. */
        if (outputs.size() != 1 || *(outputs.begin()) != "out")
            throw Error(format("multiple outputs are not supported in fixed-output derivations, at %1%") % posDrvName);

        HashType ht = outputHashAlgo.empty() ? htUnknown : parseHashType(outputHashAlgo);
        Hash h(*outputHash, ht);

        auto outPath = state.store->makeFixedOutputPath(outputHashRecursive, h, drvName);
        if (!jsonObject) drv.env["out"] = state.store->printStorePath(outPath);
        drv.outputs.insert_or_assign("out", DerivationOutput(std::move(outPath),
                (outputHashRecursive ? "r:" : "") + printHashType(h.type),
                h.to_string(Base16, false)));
    }

    else {
        /* Compute a hash over the "masked" store derivation, which is
           the final one except that in the list of outputs, the
           output paths are empty strings, and the corresponding
           environment variables have an empty value.  This ensures
           that changes in the set of output names do get reflected in
           the hash. */
        for (auto & i : outputs) {
            if (!jsonObject) drv.env[i] = "";
        }

        Hash h = hashDerivationModulo(*state.store, Derivation(drv), true);

        for (auto & i : outputs) {
            auto outPath = state.store->makeOutputPath(i, h, drvName);
            if (!jsonObject) drv.env[i] = state.store->printStorePath(outPath);
            drv.outputs.insert_or_assign(i,
                DerivationOutput(std::move(outPath), "", ""));
        }
    }

    /* Write the resulting term into the Nix store directory. */
    auto drvPath = writeDerivation(state.store, drv, drvName, state.repair);
    auto drvPathS = state.store->printStorePath(drvPath);

    printMsg(lvlChatty, "instantiated '%1%' -> '%2%'", drvName, drvPathS);

    /* Optimisation, but required in read-only mode! because in that
       case we don't actually write store derivations, so we can't
       read them later. */
    drvHashes.insert_or_assign(drvPath.clone(),
        hashDerivationModulo(*state.store, Derivation(drv), false));

    state.mkAttrs(v, 1 + drv.outputs.size());
    mkString(*state.allocAttr(v, state.sDrvPath), drvPathS, {"=" + drvPathS});
    for (auto & i : drv.outputs) {
        mkString(*state.allocAttr(v, state.symbols.create(i.first)),
            state.store->printStorePath(i.second.path), {"!" + i.first + "!" + drvPathS});
    }
    v.attrs->sort();
}


/* Return a placeholder string for the specified output that will be
   substituted by the corresponding output path at build time. For
   example, 'placeholder "out"' returns the string
   /1rz4g4znpzjwh1xymhjpm42vipw92pr73vdgl6xs1hycac8kf2n9. At build
   time, any occurence of this string in an derivation attribute will
   be replaced with the concrete path in the Nix store of the output
   ‘out’. */
static void prim_placeholder(EvalState & state, const Pos & pos, Value * * args, Value & v)
{
    mkString(v, hashPlaceholder(state.forceStringNoCtx(*args[0], pos)));
}


/*************************************************************
 * Paths
 *************************************************************/


/* Convert the argument to a path.  !!! obsolete? */
static void prim_toPath(EvalState & state, const Pos & pos, Value * * args, Value & v)
{
    PathSet context;
    Path path = state.coerceToPath(pos, *args[0], context);
    mkString(v, canonPath(path), context);
}


/* Allow a valid store path to be used in an expression.  This is
   useful in some generated expressions such as in nix-push, which
   generates a call to a function with an already existing store path
   as argument.  You don't want to use `toPath' here because it copies
   the path to the Nix store, which yields a copy like
   /nix/store/newhash-oldhash-oldname.  In the past, `toPath' had
   special case behaviour for store paths, but that created weird
   corner cases. */
static void prim_storePath(EvalState & state, const Pos & pos, Value * * args, Value & v)
{
    PathSet context;
    Path path = state.checkSourcePath(state.coerceToPath(pos, *args[0], context));
    /* Resolve symlinks in ‘path’, unless ‘path’ itself is a symlink
       directly in the store.  The latter condition is necessary so
       e.g. nix-push does the right thing. */
    if (!state.store->isStorePath(path)) path = canonPath(path, true);
    if (!state.store->isInStore(path))
        throw EvalError(format("path '%1%' is not in the Nix store, at %2%") % path % pos);
    Path path2 = state.store->toStorePath(path);
    if (!settings.readOnlyMode)
        state.store->ensurePath(state.store->parseStorePath(path2));
    context.insert(path2);
    mkString(v, path, context);
}


static void prim_pathExists(EvalState & state, const Pos & pos, Value * * args, Value & v)
{
    PathSet context;
    Path path = state.coerceToPath(pos, *args[0], context);
    try {
        state.realiseContext(context);
    } catch (InvalidPathError & e) {
        throw EvalError(format(
                "cannot check the existence of '%1%', since path '%2%' is not valid, at %3%")
            % path % e.path % pos);
    }

    try {
        mkBool(v, pathExists(state.checkSourcePath(path)));
    } catch (SysError & e) {
        /* Don't give away info from errors while canonicalising
           ‘path’ in restricted mode. */
        mkBool(v, false);
    } catch (RestrictedPathError & e) {
        mkBool(v, false);
    }
}


/* Return the base name of the given string, i.e., everything
   following the last slash. */
static void prim_baseNameOf(EvalState & state, const Pos & pos, Value * * args, Value & v)
{
    PathSet context;
    mkString(v, baseNameOf(state.coerceToString(pos, *args[0], context, false, false)), context);
}


/* Return the directory of the given path, i.e., everything before the
   last slash.  Return either a path or a string depending on the type
   of the argument. */
static void prim_dirOf(EvalState & state, const Pos & pos, Value * * args, Value & v)
{
    PathSet context;
    Path dir = dirOf(state.coerceToString(pos, *args[0], context, false, false));
    if (args[0]->type == tPath) mkPath(v, dir.c_str()); else mkString(v, dir, context);
}


/* Return the contents of a file as a string. */
static void prim_readFile(EvalState & state, const Pos & pos, Value * * args, Value & v)
{
    PathSet context;
    Path path = state.coerceToPath(pos, *args[0], context);
    try {
        state.realiseContext(context);
    } catch (InvalidPathError & e) {
        throw EvalError(format("cannot read '%1%', since path '%2%' is not valid, at %3%")
            % path % e.path % pos);
    }
    string s = readFile(state.checkSourcePath(state.toRealPath(path, context)));
    if (s.find((char) 0) != string::npos)
        throw Error(format("the contents of the file '%1%' cannot be represented as a Nix string") % path);
    mkString(v, s.c_str());
}


/* Find a file in the Nix search path. Used to implement <x> paths,
   which are desugared to 'findFile __nixPath "x"'. */
static void prim_findFile(EvalState & state, const Pos & pos, Value * * args, Value & v)
{
    state.forceList(*args[0], pos);

    SearchPath searchPath;

    for (unsigned int n = 0; n < args[0]->listSize(); ++n) {
        Value & v2(*args[0]->listElems()[n]);
        state.forceAttrs(v2, pos);

        string prefix;
        Bindings::iterator i = v2.attrs->find(state.symbols.create("prefix"));
        if (i != v2.attrs->end())
            prefix = state.forceStringNoCtx(*i->value, pos);

        i = v2.attrs->find(state.symbols.create("path"));
        if (i == v2.attrs->end())
            throw EvalError(format("attribute 'path' missing, at %1%") % pos);

        PathSet context;
        string path = state.coerceToString(pos, *i->value, context, false, false);

        try {
            state.realiseContext(context);
        } catch (InvalidPathError & e) {
            throw EvalError(format("cannot find '%1%', since path '%2%' is not valid, at %3%")
                % path % e.path % pos);
        }

        searchPath.emplace_back(prefix, path);
    }

    string path = state.forceStringNoCtx(*args[1], pos);

    mkPath(v, state.checkSourcePath(state.findFile(searchPath, path, pos)).c_str());
}

/* Return the cryptographic hash of a file in base-16. */
static void prim_hashFile(EvalState & state, const Pos & pos, Value * * args, Value & v)
{
    string type = state.forceStringNoCtx(*args[0], pos);
    HashType ht = parseHashType(type);
    if (ht == htUnknown)
      throw Error(format("unknown hash type '%1%', at %2%") % type % pos);

    PathSet context; // discarded
    Path p = state.coerceToPath(pos, *args[1], context);

    mkString(v, hashFile(ht, state.checkSourcePath(p)).to_string(Base16, false), context);
}

/* Read a directory (without . or ..) */
static void prim_readDir(EvalState & state, const Pos & pos, Value * * args, Value & v)
{
    PathSet ctx;
    Path path = state.coerceToPath(pos, *args[0], ctx);
    try {
        state.realiseContext(ctx);
    } catch (InvalidPathError & e) {
        throw EvalError(format("cannot read '%1%', since path '%2%' is not valid, at %3%")
            % path % e.path % pos);
    }

    DirEntries entries = readDirectory(state.checkSourcePath(path));
    state.mkAttrs(v, entries.size());

    for (auto & ent : entries) {
        Value * ent_val = state.allocAttr(v, state.symbols.create(ent.name));
        if (ent.type == DT_UNKNOWN)
            ent.type = getFileType(path + "/" + ent.name);
        mkStringNoCopy(*ent_val,
            ent.type == DT_REG ? "regular" :
            ent.type == DT_DIR ? "directory" :
            ent.type == DT_LNK ? "symlink" :
            "unknown");
    }

    v.attrs->sort();
}


/*************************************************************
 * Creating files
 *************************************************************/


/* Convert the argument (which can be any Nix expression) to an XML
   representation returned in a string.  Not all Nix expressions can
   be sensibly or completely represented (e.g., functions). */
static void prim_toXML(EvalState & state, const Pos & pos, Value * * args, Value & v)
{
    std::ostringstream out;
    PathSet context;
    printValueAsXML(state, true, false, *args[0], out, context);
    mkString(v, out.str(), context);
}


/* Convert the argument (which can be any Nix expression) to a JSON
   string.  Not all Nix expressions can be sensibly or completely
   represented (e.g., functions). */
static void prim_toJSON(EvalState & state, const Pos & pos, Value * * args, Value & v)
{
    std::ostringstream out;
    PathSet context;
    printValueAsJSON(state, true, *args[0], out, context);
    mkString(v, out.str(), context);
}


/* Parse a JSON string to a value. */
static void prim_fromJSON(EvalState & state, const Pos & pos, Value * * args, Value & v)
{
    string s = state.forceStringNoCtx(*args[0], pos);
    parseJSON(state, s, v);
}


/* Store a string in the Nix store as a source file that can be used
   as an input by derivations. */
static void prim_toFile(EvalState & state, const Pos & pos, Value * * args, Value & v)
{
    PathSet context;
    string name = state.forceStringNoCtx(*args[0], pos);
    string contents = state.forceString(*args[1], context, pos);

    StorePathSet refs;

    for (auto path : context) {
        if (path.at(0) != '/')
            throw EvalError(format("in 'toFile': the file '%1%' cannot refer to derivation outputs, at %2%") % name % pos);
        refs.insert(state.store->parseStorePath(path));
    }

    auto storePath = state.store->printStorePath(settings.readOnlyMode
        ? state.store->computeStorePathForText(name, contents, refs)
        : state.store->addTextToStore(name, contents, refs, state.repair));

    /* Note: we don't need to add `context' to the context of the
       result, since `storePath' itself has references to the paths
       used in args[1]. */

    mkString(v, storePath, {storePath});
}


static void addPath(EvalState & state, const Pos & pos, const string & name, const Path & path_,
    Value * filterFun, bool recursive, const Hash & expectedHash, Value & v)
{
    const auto path = evalSettings.pureEval && expectedHash ?
        path_ :
        state.checkSourcePath(path_);
    PathFilter filter = filterFun ? ([&](const Path & path) {
        auto st = lstat(path);

        /* Call the filter function.  The first argument is the path,
           the second is a string indicating the type of the file. */
        Value arg1;
        mkString(arg1, path);

        Value fun2;
        state.callFunction(*filterFun, arg1, fun2, noPos);

        Value arg2;
        mkString(arg2,
            S_ISREG(st.st_mode) ? "regular" :
            S_ISDIR(st.st_mode) ? "directory" :
            S_ISLNK(st.st_mode) ? "symlink" :
            "unknown" /* not supported, will fail! */);

        Value res;
        state.callFunction(fun2, arg2, res, noPos);

        return state.forceBool(res, pos);
    }) : defaultPathFilter;

    std::optional<StorePath> expectedStorePath;
    if (expectedHash)
        expectedStorePath = state.store->makeFixedOutputPath(recursive, expectedHash, name);
    Path dstPath;
    if (!expectedHash || !state.store->isValidPath(*expectedStorePath)) {
        dstPath = state.store->printStorePath(settings.readOnlyMode
            ? state.store->computeStorePathForPath(name, path, recursive, htSHA256, filter).first
            : state.store->addToStore(name, path, recursive, htSHA256, filter, state.repair));
        if (expectedHash && expectedStorePath != state.store->parseStorePath(dstPath))
            throw Error("store path mismatch in (possibly filtered) path added from '%s'", path);
    } else
        dstPath = state.store->printStorePath(*expectedStorePath);

    mkString(v, dstPath, {dstPath});
}


static void prim_filterSource(EvalState & state, const Pos & pos, Value * * args, Value & v)
{
    PathSet context;
    Path path = state.coerceToPath(pos, *args[1], context);
    if (!context.empty())
        throw EvalError(format("string '%1%' cannot refer to other paths, at %2%") % path % pos);

    state.forceValue(*args[0]);
    if (args[0]->type != tLambda)
        throw TypeError(format("first argument in call to 'filterSource' is not a function but %1%, at %2%") % showType(*args[0]) % pos);

    addPath(state, pos, std::string(baseNameOf(path)), path, args[0], true, Hash(), v);
}

static void prim_path(EvalState & state, const Pos & pos, Value * * args, Value & v)
{
    state.forceAttrs(*args[0], pos);
    Path path;
    string name;
    Value * filterFun = nullptr;
    auto recursive = true;
    Hash expectedHash;

    for (auto & attr : *args[0]->attrs) {
        const string & n(attr.name);
        if (n == "path") {
            PathSet context;
            path = state.coerceToPath(*attr.pos, *attr.value, context);
            if (!context.empty())
                throw EvalError(format("string '%1%' cannot refer to other paths, at %2%") % path % *attr.pos);
        } else if (attr.name == state.sName)
            name = state.forceStringNoCtx(*attr.value, *attr.pos);
        else if (n == "filter") {
            state.forceValue(*attr.value);
            filterFun = attr.value;
        } else if (n == "recursive")
            recursive = state.forceBool(*attr.value, *attr.pos);
        else if (n == "sha256")
            expectedHash = Hash(state.forceStringNoCtx(*attr.value, *attr.pos), htSHA256);
        else
            throw EvalError(format("unsupported argument '%1%' to 'addPath', at %2%") % attr.name % *attr.pos);
    }
    if (path.empty())
        throw EvalError(format("'path' required, at %1%") % pos);
    if (name.empty())
        name = baseNameOf(path);

    addPath(state, pos, name, path, filterFun, recursive, expectedHash, v);
}


/*************************************************************
 * Sets
 *************************************************************/


/* Return the names of the attributes in a set as a sorted list of
   strings. */
static void prim_attrNames(EvalState & state, const Pos & pos, Value * * args, Value & v)
{
    state.forceAttrs(*args[0], pos);

    state.mkList(v, args[0]->attrs->size());

    size_t n = 0;
    for (auto & i : *args[0]->attrs)
        mkString(*(v.listElems()[n++] = state.allocValue()), i.name);

    std::sort(v.listElems(), v.listElems() + n,
              [](Value * v1, Value * v2) { return strcmp(v1->string.s, v2->string.s) < 0; });
}


/* Return the values of the attributes in a set as a list, in the same
   order as attrNames. */
static void prim_attrValues(EvalState & state, const Pos & pos, Value * * args, Value & v)
{
    state.forceAttrs(*args[0], pos);

    state.mkList(v, args[0]->attrs->size());

    unsigned int n = 0;
    for (auto & i : *args[0]->attrs)
        v.listElems()[n++] = (Value *) &i;

    std::sort(v.listElems(), v.listElems() + n,
        [](Value * v1, Value * v2) { return (string) ((Attr *) v1)->name < (string) ((Attr *) v2)->name; });

    for (unsigned int i = 0; i < n; ++i)
        v.listElems()[i] = ((Attr *) v.listElems()[i])->value;
}


/* Dynamic version of the `.' operator. */
void prim_getAttr(EvalState & state, const Pos & pos, Value * * args, Value & v)
{
    string attr = state.forceStringNoCtx(*args[0], pos);
    state.forceAttrs(*args[1], pos);
    // !!! Should we create a symbol here or just do a lookup?
    Bindings::iterator i = args[1]->attrs->find(state.symbols.create(attr));
    if (i == args[1]->attrs->end())
        throw EvalError(format("attribute '%1%' missing, at %2%") % attr % pos);
    // !!! add to stack trace?
    if (state.countCalls && i->pos) state.attrSelects[*i->pos]++;
    state.forceValue(*i->value);
    v = *i->value;
}


/* Return position information of the specified attribute. */
void prim_unsafeGetAttrPos(EvalState & state, const Pos & pos, Value * * args, Value & v)
{
    string attr = state.forceStringNoCtx(*args[0], pos);
    state.forceAttrs(*args[1], pos);
    Bindings::iterator i = args[1]->attrs->find(state.symbols.create(attr));
    if (i == args[1]->attrs->end())
        mkNull(v);
    else
        state.mkPos(v, i->pos);
}


/* Dynamic version of the `?' operator. */
static void prim_hasAttr(EvalState & state, const Pos & pos, Value * * args, Value & v)
{
    string attr = state.forceStringNoCtx(*args[0], pos);
    state.forceAttrs(*args[1], pos);
    mkBool(v, args[1]->attrs->find(state.symbols.create(attr)) != args[1]->attrs->end());
}


/* Determine whether the argument is a set. */
static void prim_isAttrs(EvalState & state, const Pos & pos, Value * * args, Value & v)
{
    state.forceValue(*args[0]);
    mkBool(v, args[0]->type == tAttrs);
}


static void prim_removeAttrs(EvalState & state, const Pos & pos, Value * * args, Value & v)
{
    state.forceAttrs(*args[0], pos);
    state.forceList(*args[1], pos);

    /* Get the attribute names to be removed. */
    std::set<Symbol> names;
    for (unsigned int i = 0; i < args[1]->listSize(); ++i) {
        state.forceStringNoCtx(*args[1]->listElems()[i], pos);
        names.insert(state.symbols.create(args[1]->listElems()[i]->string.s));
    }

    /* Copy all attributes not in that set.  Note that we don't need
       to sort v.attrs because it's a subset of an already sorted
       vector. */
    state.mkAttrs(v, args[0]->attrs->size());
    for (auto & i : *args[0]->attrs) {
        if (names.find(i.name) == names.end())
            v.attrs->push_back(i);
    }
}


/* Builds a set from a list specifying (name, value) pairs.  To be
   precise, a list [{name = "name1"; value = value1;} ... {name =
   "nameN"; value = valueN;}] is transformed to {name1 = value1;
   ... nameN = valueN;}.  In case of duplicate occurences of the same
   name, the first takes precedence. */
static void prim_listToAttrs(EvalState & state, const Pos & pos, Value * * args, Value & v)
{
    state.forceList(*args[0], pos);

    state.mkAttrs(v, args[0]->listSize());

    std::set<Symbol> seen;

    for (unsigned int i = 0; i < args[0]->listSize(); ++i) {
        Value & v2(*args[0]->listElems()[i]);
        state.forceAttrs(v2, pos);

        Bindings::iterator j = v2.attrs->find(state.sName);
        if (j == v2.attrs->end())
            throw TypeError(format("'name' attribute missing in a call to 'listToAttrs', at %1%") % pos);
        string name = state.forceStringNoCtx(*j->value, pos);

        Symbol sym = state.symbols.create(name);
        if (seen.insert(sym).second) {
            Bindings::iterator j2 = v2.attrs->find(state.symbols.create(state.sValue));
            if (j2 == v2.attrs->end())
                throw TypeError(format("'value' attribute missing in a call to 'listToAttrs', at %1%") % pos);

            v.attrs->push_back(Attr(sym, j2->value, j2->pos));
        }
    }

    v.attrs->sort();
}


/* Return the right-biased intersection of two sets as1 and as2,
   i.e. a set that contains every attribute from as2 that is also a
   member of as1. */
static void prim_intersectAttrs(EvalState & state, const Pos & pos, Value * * args, Value & v)
{
    state.forceAttrs(*args[0], pos);
    state.forceAttrs(*args[1], pos);

    state.mkAttrs(v, std::min(args[0]->attrs->size(), args[1]->attrs->size()));

    for (auto & i : *args[0]->attrs) {
        Bindings::iterator j = args[1]->attrs->find(i.name);
        if (j != args[1]->attrs->end())
            v.attrs->push_back(*j);
    }
}


/* Collect each attribute named `attr' from a list of attribute sets.
   Sets that don't contain the named attribute are ignored.

   Example:
     catAttrs "a" [{a = 1;} {b = 0;} {a = 2;}]
     => [1 2]
*/
static void prim_catAttrs(EvalState & state, const Pos & pos, Value * * args, Value & v)
{
    Symbol attrName = state.symbols.create(state.forceStringNoCtx(*args[0], pos));
    state.forceList(*args[1], pos);

    Value * res[args[1]->listSize()];
    unsigned int found = 0;

    for (unsigned int n = 0; n < args[1]->listSize(); ++n) {
        Value & v2(*args[1]->listElems()[n]);
        state.forceAttrs(v2, pos);
        Bindings::iterator i = v2.attrs->find(attrName);
        if (i != v2.attrs->end())
            res[found++] = i->value;
    }

    state.mkList(v, found);
    for (unsigned int n = 0; n < found; ++n)
        v.listElems()[n] = res[n];
}


/* Return a set containing the names of the formal arguments expected
   by the function `f'.  The value of each attribute is a Boolean
   denoting whether the corresponding argument has a default value.  For instance,

      functionArgs ({ x, y ? 123}: ...)
   => { x = false; y = true; }

   "Formal argument" here refers to the attributes pattern-matched by
   the function.  Plain lambdas are not included, e.g.

      functionArgs (x: ...)
   => { }
*/
static void prim_functionArgs(EvalState & state, const Pos & pos, Value * * args, Value & v)
{
    state.forceValue(*args[0]);
    if (args[0]->type != tLambda)
        throw TypeError(format("'functionArgs' requires a function, at %1%") % pos);

    if (!args[0]->lambda.fun->matchAttrs) {
        state.mkAttrs(v, 0);
        return;
    }

    state.mkAttrs(v, args[0]->lambda.fun->formals->formals.size());
    for (auto & i : args[0]->lambda.fun->formals->formals)
        // !!! should optimise booleans (allocate only once)
        mkBool(*state.allocAttr(v, i.name), i.def);
    v.attrs->sort();
}


/* Apply a function to every element of an attribute set. */
static void prim_mapAttrs(EvalState & state, const Pos & pos, Value * * args, Value & v)
{
    state.forceAttrs(*args[1], pos);

    state.mkAttrs(v, args[1]->attrs->size());

    for (auto & i : *args[1]->attrs) {
        Value * vName = state.allocValue();
        Value * vFun2 = state.allocValue();
        mkString(*vName, i.name);
        mkApp(*vFun2, *args[0], *vName);
        mkApp(*state.allocAttr(v, i.name), *vFun2, *i.value);
    }
}



/*************************************************************
 * Lists
 *************************************************************/


/* Determine whether the argument is a list. */
static void prim_isList(EvalState & state, const Pos & pos, Value * * args, Value & v)
{
    state.forceValue(*args[0]);
    mkBool(v, args[0]->isList());
}


static void elemAt(EvalState & state, const Pos & pos, Value & list, int n, Value & v)
{
    state.forceList(list, pos);
    if (n < 0 || (unsigned int) n >= list.listSize())
        throw Error(format("list index %1% is out of bounds, at %2%") % n % pos);
    state.forceValue(*list.listElems()[n]);
    v = *list.listElems()[n];
}


/* Return the n-1'th element of a list. */
static void prim_elemAt(EvalState & state, const Pos & pos, Value * * args, Value & v)
{
    elemAt(state, pos, *args[0], state.forceInt(*args[1], pos), v);
}


/* Return the first element of a list. */
static void prim_head(EvalState & state, const Pos & pos, Value * * args, Value & v)
{
    elemAt(state, pos, *args[0], 0, v);
}


/* Return a list consisting of everything but the first element of
   a list.  Warning: this function takes O(n) time, so you probably
   don't want to use it!  */
static void prim_tail(EvalState & state, const Pos & pos, Value * * args, Value & v)
{
    state.forceList(*args[0], pos);
    if (args[0]->listSize() == 0)
        throw Error(format("'tail' called on an empty list, at %1%") % pos);
    state.mkList(v, args[0]->listSize() - 1);
    for (unsigned int n = 0; n < v.listSize(); ++n)
        v.listElems()[n] = args[0]->listElems()[n + 1];
}


/* Apply a function to every element of a list. */
static void prim_map(EvalState & state, const Pos & pos, Value * * args, Value & v)
{
    state.forceList(*args[1], pos);

    state.mkList(v, args[1]->listSize());

    for (unsigned int n = 0; n < v.listSize(); ++n)
        mkApp(*(v.listElems()[n] = state.allocValue()),
            *args[0], *args[1]->listElems()[n]);
}


/* Filter a list using a predicate; that is, return a list containing
   every element from the list for which the predicate function
   returns true. */
static void prim_filter(EvalState & state, const Pos & pos, Value * * args, Value & v)
{
    state.forceFunction(*args[0], pos);
    state.forceList(*args[1], pos);

    // FIXME: putting this on the stack is risky.
    Value * vs[args[1]->listSize()];
    unsigned int k = 0;

    bool same = true;
    for (unsigned int n = 0; n < args[1]->listSize(); ++n) {
        Value res;
        state.callFunction(*args[0], *args[1]->listElems()[n], res, noPos);
        if (state.forceBool(res, pos))
            vs[k++] = args[1]->listElems()[n];
        else
            same = false;
    }

    if (same)
        v = *args[1];
    else {
        state.mkList(v, k);
        for (unsigned int n = 0; n < k; ++n) v.listElems()[n] = vs[n];
    }
}


/* Return true if a list contains a given element. */
static void prim_elem(EvalState & state, const Pos & pos, Value * * args, Value & v)
{
    bool res = false;
    state.forceList(*args[1], pos);
    for (unsigned int n = 0; n < args[1]->listSize(); ++n)
        if (state.eqValues(*args[0], *args[1]->listElems()[n])) {
            res = true;
            break;
        }
    mkBool(v, res);
}


/* Concatenate a list of lists. */
static void prim_concatLists(EvalState & state, const Pos & pos, Value * * args, Value & v)
{
    state.forceList(*args[0], pos);
    state.concatLists(v, args[0]->listSize(), args[0]->listElems(), pos);
}


/* Return the length of a list.  This is an O(1) time operation. */
static void prim_length(EvalState & state, const Pos & pos, Value * * args, Value & v)
{
    state.forceList(*args[0], pos);
    mkInt(v, args[0]->listSize());
}


/* Reduce a list by applying a binary operator, from left to
   right. The operator is applied strictly. */
static void prim_foldlStrict(EvalState & state, const Pos & pos, Value * * args, Value & v)
{
    state.forceFunction(*args[0], pos);
    state.forceList(*args[2], pos);

    if (args[2]->listSize()) {
        Value * vCur = args[1];

        for (unsigned int n = 0; n < args[2]->listSize(); ++n) {
            Value vTmp;
            state.callFunction(*args[0], *vCur, vTmp, pos);
            vCur = n == args[2]->listSize() - 1 ? &v : state.allocValue();
            state.callFunction(vTmp, *args[2]->listElems()[n], *vCur, pos);
        }
        state.forceValue(v);
    } else {
        state.forceValue(*args[1]);
        v = *args[1];
    }
}


static void anyOrAll(bool any, EvalState & state, const Pos & pos, Value * * args, Value & v)
{
    state.forceFunction(*args[0], pos);
    state.forceList(*args[1], pos);

    Value vTmp;
    for (unsigned int n = 0; n < args[1]->listSize(); ++n) {
        state.callFunction(*args[0], *args[1]->listElems()[n], vTmp, pos);
        bool res = state.forceBool(vTmp, pos);
        if (res == any) {
            mkBool(v, any);
            return;
        }
    }

    mkBool(v, !any);
}


static void prim_any(EvalState & state, const Pos & pos, Value * * args, Value & v)
{
    anyOrAll(true, state, pos, args, v);
}


static void prim_all(EvalState & state, const Pos & pos, Value * * args, Value & v)
{
    anyOrAll(false, state, pos, args, v);
}


static void prim_genList(EvalState & state, const Pos & pos, Value * * args, Value & v)
{
    auto len = state.forceInt(*args[1], pos);

    if (len < 0)
        throw EvalError(format("cannot create list of size %1%, at %2%") % len % pos);

    state.mkList(v, len);

    for (unsigned int n = 0; n < (unsigned int) len; ++n) {
        Value * arg = state.allocValue();
        mkInt(*arg, n);
        mkApp(*(v.listElems()[n] = state.allocValue()), *args[0], *arg);
    }
}


static void prim_lessThan(EvalState & state, const Pos & pos, Value * * args, Value & v);


static void prim_sort(EvalState & state, const Pos & pos, Value * * args, Value & v)
{
    state.forceFunction(*args[0], pos);
    state.forceList(*args[1], pos);

    auto len = args[1]->listSize();
    state.mkList(v, len);
    for (unsigned int n = 0; n < len; ++n) {
        state.forceValue(*args[1]->listElems()[n]);
        v.listElems()[n] = args[1]->listElems()[n];
    }


    auto comparator = [&](Value * a, Value * b) {
        /* Optimization: if the comparator is lessThan, bypass
           callFunction. */
        if (args[0]->type == tPrimOp && args[0]->primOp->fun == prim_lessThan)
            return CompareValues()(a, b);

        Value vTmp1, vTmp2;
        state.callFunction(*args[0], *a, vTmp1, pos);
        state.callFunction(vTmp1, *b, vTmp2, pos);
        return state.forceBool(vTmp2, pos);
    };

    /* FIXME: std::sort can segfault if the comparator is not a strict
       weak ordering. What to do? std::stable_sort() seems more
       resilient, but no guarantees... */
    std::stable_sort(v.listElems(), v.listElems() + len, comparator);
}


static void prim_partition(EvalState & state, const Pos & pos, Value * * args, Value & v)
{
    state.forceFunction(*args[0], pos);
    state.forceList(*args[1], pos);

    auto len = args[1]->listSize();

    ValueVector right, wrong;

    for (unsigned int n = 0; n < len; ++n) {
        auto vElem = args[1]->listElems()[n];
        state.forceValue(*vElem);
        Value res;
        state.callFunction(*args[0], *vElem, res, pos);
        if (state.forceBool(res, pos))
            right.push_back(vElem);
        else
            wrong.push_back(vElem);
    }

    state.mkAttrs(v, 2);

    Value * vRight = state.allocAttr(v, state.sRight);
    auto rsize = right.size();
    state.mkList(*vRight, rsize);
    if (rsize)
        memcpy(vRight->listElems(), right.data(), sizeof(Value *) * rsize);

    Value * vWrong = state.allocAttr(v, state.sWrong);
    auto wsize = wrong.size();
    state.mkList(*vWrong, wsize);
    if (wsize)
        memcpy(vWrong->listElems(), wrong.data(), sizeof(Value *) * wsize);

    v.attrs->sort();
}


/* concatMap = f: list: concatLists (map f list); */
/* C++-version is to avoid allocating `mkApp', call `f' eagerly */
static void prim_concatMap(EvalState & state, const Pos & pos, Value * * args, Value & v)
{
    state.forceFunction(*args[0], pos);
    state.forceList(*args[1], pos);
    auto nrLists = args[1]->listSize();

    Value lists[nrLists];
    size_t len = 0;

    for (unsigned int n = 0; n < nrLists; ++n) {
        Value * vElem = args[1]->listElems()[n];
        state.callFunction(*args[0], *vElem, lists[n], pos);
        state.forceList(lists[n], pos);
        len += lists[n].listSize();
    }

    state.mkList(v, len);
    auto out = v.listElems();
    for (unsigned int n = 0, pos = 0; n < nrLists; ++n) {
        auto l = lists[n].listSize();
        if (l)
            memcpy(out + pos, lists[n].listElems(), l * sizeof(Value *));
        pos += l;
    }
}


/*************************************************************
 * Integer arithmetic
 *************************************************************/


static void prim_add(EvalState & state, const Pos & pos, Value * * args, Value & v)
{
    state.forceValue(*args[0], pos);
    state.forceValue(*args[1], pos);
    if (args[0]->type == tFloat || args[1]->type == tFloat)
        mkFloat(v, state.forceFloat(*args[0], pos) + state.forceFloat(*args[1], pos));
    else
        mkInt(v, state.forceInt(*args[0], pos) + state.forceInt(*args[1], pos));
}


static void prim_sub(EvalState & state, const Pos & pos, Value * * args, Value & v)
{
    state.forceValue(*args[0], pos);
    state.forceValue(*args[1], pos);
    if (args[0]->type == tFloat || args[1]->type == tFloat)
        mkFloat(v, state.forceFloat(*args[0], pos) - state.forceFloat(*args[1], pos));
    else
        mkInt(v, state.forceInt(*args[0], pos) - state.forceInt(*args[1], pos));
}


static void prim_mul(EvalState & state, const Pos & pos, Value * * args, Value & v)
{
    state.forceValue(*args[0], pos);
    state.forceValue(*args[1], pos);
    if (args[0]->type == tFloat || args[1]->type == tFloat)
        mkFloat(v, state.forceFloat(*args[0], pos) * state.forceFloat(*args[1], pos));
    else
        mkInt(v, state.forceInt(*args[0], pos) * state.forceInt(*args[1], pos));
}


static void prim_div(EvalState & state, const Pos & pos, Value * * args, Value & v)
{
    state.forceValue(*args[0], pos);
    state.forceValue(*args[1], pos);

    NixFloat f2 = state.forceFloat(*args[1], pos);
    if (f2 == 0) throw EvalError(format("division by zero, at %1%") % pos);

    if (args[0]->type == tFloat || args[1]->type == tFloat) {
        mkFloat(v, state.forceFloat(*args[0], pos) / state.forceFloat(*args[1], pos));
    } else {
        NixInt i1 = state.forceInt(*args[0], pos);
        NixInt i2 = state.forceInt(*args[1], pos);
        /* Avoid division overflow as it might raise SIGFPE. */
        if (i1 == std::numeric_limits<NixInt>::min() && i2 == -1)
            throw EvalError(format("overflow in integer division, at %1%") % pos);
        mkInt(v, i1 / i2);
    }
}

static void prim_bitAnd(EvalState & state, const Pos & pos, Value * * args, Value & v)
{
    mkInt(v, state.forceInt(*args[0], pos) & state.forceInt(*args[1], pos));
}

static void prim_bitOr(EvalState & state, const Pos & pos, Value * * args, Value & v)
{
    mkInt(v, state.forceInt(*args[0], pos) | state.forceInt(*args[1], pos));
}

static void prim_bitXor(EvalState & state, const Pos & pos, Value * * args, Value & v)
{
    mkInt(v, state.forceInt(*args[0], pos) ^ state.forceInt(*args[1], pos));
}

static void prim_lessThan(EvalState & state, const Pos & pos, Value * * args, Value & v)
{
    state.forceValue(*args[0]);
    state.forceValue(*args[1]);
    CompareValues comp;
    mkBool(v, comp(args[0], args[1]));
}


/*************************************************************
 * String manipulation
 *************************************************************/


/* Convert the argument to a string.  Paths are *not* copied to the
   store, so `toString /foo/bar' yields `"/foo/bar"', not
   `"/nix/store/whatever..."'. */
static void prim_toString(EvalState & state, const Pos & pos, Value * * args, Value & v)
{
    PathSet context;
    string s = state.coerceToString(pos, *args[0], context, true, false);
    mkString(v, s, context);
}


/* `substring start len str' returns the substring of `str' starting
   at character position `min(start, stringLength str)' inclusive and
   ending at `min(start + len, stringLength str)'.  `start' must be
   non-negative. */
static void prim_substring(EvalState & state, const Pos & pos, Value * * args, Value & v)
{
    int start = state.forceInt(*args[0], pos);
    int len = state.forceInt(*args[1], pos);
    PathSet context;
    string s = state.coerceToString(pos, *args[2], context);

    if (start < 0) throw EvalError(format("negative start position in 'substring', at %1%") % pos);

    mkString(v, (unsigned int) start >= s.size() ? "" : string(s, start, len), context);
}


static void prim_stringLength(EvalState & state, const Pos & pos, Value * * args, Value & v)
{
    PathSet context;
    string s = state.coerceToString(pos, *args[0], context);
    mkInt(v, s.size());
}


/* Return the cryptographic hash of a string in base-16. */
static void prim_hashString(EvalState & state, const Pos & pos, Value * * args, Value & v)
{
    string type = state.forceStringNoCtx(*args[0], pos);
    HashType ht = parseHashType(type);
    if (ht == htUnknown)
      throw Error(format("unknown hash type '%1%', at %2%") % type % pos);

    PathSet context; // discarded
    string s = state.forceString(*args[1], context, pos);

    mkString(v, hashString(ht, s).to_string(Base16, false), context);
}


/* Match a regular expression against a string and return either
   ‘null’ or a list containing substring matches. */
static void prim_match(EvalState & state, const Pos & pos, Value * * args, Value & v)
{
    auto re = state.forceStringNoCtx(*args[0], pos);

    try {

        std::regex regex(re, std::regex::extended);

        PathSet context;
        const std::string str = state.forceString(*args[1], context, pos);

        std::smatch match;
        if (!std::regex_match(str, match, regex)) {
            mkNull(v);
            return;
        }

        // the first match is the whole string
        const size_t len = match.size() - 1;
        state.mkList(v, len);
        for (size_t i = 0; i < len; ++i) {
            if (!match[i+1].matched)
                mkNull(*(v.listElems()[i] = state.allocValue()));
            else
                mkString(*(v.listElems()[i] = state.allocValue()), match[i + 1].str().c_str());
        }

    } catch (std::regex_error &e) {
        if (e.code() == std::regex_constants::error_space) {
          // limit is _GLIBCXX_REGEX_STATE_LIMIT for libstdc++
          throw EvalError("memory limit exceeded by regular expression '%s', at %s", re, pos);
        } else {
          throw EvalError("invalid regular expression '%s', at %s", re, pos);
        }
    }
}


/* Split a string with a regular expression, and return a list of the
   non-matching parts interleaved by the lists of the matching groups. */
static void prim_split(EvalState & state, const Pos & pos, Value * * args, Value & v)
{
    auto re = state.forceStringNoCtx(*args[0], pos);

    try {

        std::regex regex(re, std::regex::extended);

        PathSet context;
        const std::string str = state.forceString(*args[1], context, pos);

        auto begin = std::sregex_iterator(str.begin(), str.end(), regex);
        auto end = std::sregex_iterator();

        // Any matches results are surrounded by non-matching results.
        const size_t len = std::distance(begin, end);
        state.mkList(v, 2 * len + 1);
        size_t idx = 0;
        Value * elem;

        if (len == 0) {
            v.listElems()[idx++] = args[1];
            return;
        }

        for (std::sregex_iterator i = begin; i != end; ++i) {
            assert(idx <= 2 * len + 1 - 3);
            std::smatch match = *i;

            // Add a string for non-matched characters.
            elem = v.listElems()[idx++] = state.allocValue();
            mkString(*elem, match.prefix().str().c_str());

            // Add a list for matched substrings.
            const size_t slen = match.size() - 1;
            elem = v.listElems()[idx++] = state.allocValue();

            // Start at 1, beacause the first match is the whole string.
            state.mkList(*elem, slen);
            for (size_t si = 0; si < slen; ++si) {
                if (!match[si + 1].matched)
                    mkNull(*(elem->listElems()[si] = state.allocValue()));
                else
                    mkString(*(elem->listElems()[si] = state.allocValue()), match[si + 1].str().c_str());
            }

            // Add a string for non-matched suffix characters.
            if (idx == 2 * len) {
                elem = v.listElems()[idx++] = state.allocValue();
                mkString(*elem, match.suffix().str().c_str());
            }
        }
        assert(idx == 2 * len + 1);

    } catch (std::regex_error &e) {
        if (e.code() == std::regex_constants::error_space) {
          // limit is _GLIBCXX_REGEX_STATE_LIMIT for libstdc++
          throw EvalError("memory limit exceeded by regular expression '%s', at %s", re, pos);
        } else {
          throw EvalError("invalid regular expression '%s', at %s", re, pos);
        }
    }
}


static void prim_concatStringSep(EvalState & state, const Pos & pos, Value * * args, Value & v)
{
    PathSet context;

    auto sep = state.forceString(*args[0], context, pos);
    state.forceList(*args[1], pos);

    string res;
    res.reserve((args[1]->listSize() + 32) * sep.size());
    bool first = true;

    for (unsigned int n = 0; n < args[1]->listSize(); ++n) {
        if (first) first = false; else res += sep;
        res += state.coerceToString(pos, *args[1]->listElems()[n], context);
    }

    mkString(v, res, context);
}


static void prim_replaceStrings(EvalState & state, const Pos & pos, Value * * args, Value & v)
{
    state.forceList(*args[0], pos);
    state.forceList(*args[1], pos);
    if (args[0]->listSize() != args[1]->listSize())
        throw EvalError(format("'from' and 'to' arguments to 'replaceStrings' have different lengths, at %1%") % pos);

    vector<string> from;
    from.reserve(args[0]->listSize());
    for (unsigned int n = 0; n < args[0]->listSize(); ++n)
        from.push_back(state.forceString(*args[0]->listElems()[n], pos));

    vector<std::pair<string, PathSet>> to;
    to.reserve(args[1]->listSize());
    for (unsigned int n = 0; n < args[1]->listSize(); ++n) {
        PathSet ctx;
        auto s = state.forceString(*args[1]->listElems()[n], ctx, pos);
        to.push_back(std::make_pair(std::move(s), std::move(ctx)));
    }

    PathSet context;
    auto s = state.forceString(*args[2], context, pos);

    string res;
    // Loops one past last character to handle the case where 'from' contains an empty string.
    for (size_t p = 0; p <= s.size(); ) {
        bool found = false;
        auto i = from.begin();
        auto j = to.begin();
        for (; i != from.end(); ++i, ++j)
            if (s.compare(p, i->size(), *i) == 0) {
                found = true;
                res += j->first;
                if (i->empty()) {
                    if (p < s.size())
                        res += s[p];
                    p++;
                } else {
                    p += i->size();
                }
                for (auto& path : j->second)
                    context.insert(path);
                j->second.clear();
                break;
            }
        if (!found) {
            if (p < s.size())
                res += s[p];
            p++;
        }
    }

    mkString(v, res, context);
}


/*************************************************************
 * Versions
 *************************************************************/


static void prim_parseDrvName(EvalState & state, const Pos & pos, Value * * args, Value & v)
{
    string name = state.forceStringNoCtx(*args[0], pos);
    DrvName parsed(name);
    state.mkAttrs(v, 2);
    mkString(*state.allocAttr(v, state.sName), parsed.name);
    mkString(*state.allocAttr(v, state.symbols.create("version")), parsed.version);
    v.attrs->sort();
}


static void prim_compareVersions(EvalState & state, const Pos & pos, Value * * args, Value & v)
{
    string version1 = state.forceStringNoCtx(*args[0], pos);
    string version2 = state.forceStringNoCtx(*args[1], pos);
    mkInt(v, compareVersions(version1, version2));
}


static void prim_splitVersion(EvalState & state, const Pos & pos, Value * * args, Value & v)
{
    string version = state.forceStringNoCtx(*args[0], pos);
    auto iter = version.cbegin();
    Strings components;
    while (iter != version.cend()) {
        auto component = nextComponent(iter, version.cend());
        if (component.empty())
            break;
        components.emplace_back(std::move(component));
    }
    state.mkList(v, components.size());
    unsigned int n = 0;
    for (auto & component : components) {
        auto listElem = v.listElems()[n++] = state.allocValue();
        mkString(*listElem, std::move(component));
    }
}


/*************************************************************
 * Networking
 *************************************************************/


void fetch(EvalState & state, const Pos & pos, Value * * args, Value & v,
    const string & who, bool unpack, const std::string & defaultName)
{
    CachedDownloadRequest request("");
    request.unpack = unpack;
    request.name = defaultName;

    state.forceValue(*args[0]);

    if (args[0]->type == tAttrs) {

        state.forceAttrs(*args[0], pos);

        for (auto & attr : *args[0]->attrs) {
            string n(attr.name);
            if (n == "url")
                request.uri = state.forceStringNoCtx(*attr.value, *attr.pos);
            else if (n == "sha256")
                request.expectedHash = Hash(state.forceStringNoCtx(*attr.value, *attr.pos), htSHA256);
            else if (n == "name")
                request.name = state.forceStringNoCtx(*attr.value, *attr.pos);
            else
                throw EvalError(format("unsupported argument '%1%' to '%2%', at %3%") % attr.name % who % attr.pos);
        }

        if (request.uri.empty())
            throw EvalError(format("'url' argument required, at %1%") % pos);

    } else
        request.uri = state.forceStringNoCtx(*args[0], pos);

    state.checkURI(request.uri);

    if (evalSettings.pureEval && !request.expectedHash)
        throw Error("in pure evaluation mode, '%s' requires a 'sha256' argument", who);

    auto res = getDownloader()->downloadCached(state.store, request);

    if (state.allowedPaths)
        state.allowedPaths->insert(res.path);

    mkString(v, res.storePath, PathSet({res.storePath}));
}


static void prim_fetchurl(EvalState & state, const Pos & pos, Value * * args, Value & v)
{
    fetch(state, pos, args, v, "fetchurl", false, "");
}


static void prim_fetchTarball(EvalState & state, const Pos & pos, Value * * args, Value & v)
{
    fetch(state, pos, args, v, "fetchTarball", true, "source");
}


/*************************************************************
 * Primop registration
 *************************************************************/


RegisterPrimOp::PrimOps * RegisterPrimOp::primOps;


RegisterPrimOp::RegisterPrimOp(std::string name, size_t arity, PrimOpFun fun)
{
    if (!primOps) primOps = new PrimOps;
    primOps->emplace_back(name, arity, fun);
}


void EvalState::createBaseEnv()
{
    baseEnv.up = 0;

    /* Add global constants such as `true' to the base environment. */
    Value v;

    /* `builtins' must be first! */
    mkAttrs(v, 128);
    addConstant("builtins", v);

    mkBool(v, true);
    addConstant("true", v);

    mkBool(v, false);
    addConstant("false", v);

    mkNull(v);
    addConstant("null", v);

    auto vThrow = addPrimOp("throw", 1, prim_throw);

    auto addPurityError = [&](const std::string & name) {
        Value * v2 = allocValue();
        mkString(*v2, fmt("'%s' is not allowed in pure evaluation mode", name));
        mkApp(v, *vThrow, *v2);
        addConstant(name, v);
    };

    if (!evalSettings.pureEval) {
        mkInt(v, time(0));
        addConstant("__currentTime", v);
    }

    if (!evalSettings.pureEval) {
        mkString(v, settings.thisSystem.get());
        addConstant("__currentSystem", v);
    }

    mkString(v, nixVersion);
    addConstant("__nixVersion", v);

    mkString(v, store->storeDir);
    addConstant("__storeDir", v);

    /* Language version.  This should be increased every time a new
       language feature gets added.  It's not necessary to increase it
       when primops get added, because you can just use `builtins ?
       primOp' to check. */
    mkInt(v, 5);
    addConstant("__langVersion", v);

    // Miscellaneous
    auto vScopedImport = addPrimOp("scopedImport", 2, prim_scopedImport);
    Value * v2 = allocValue();
    mkAttrs(*v2, 0);
    mkApp(v, *vScopedImport, *v2);
    forceValue(v);
    addConstant("import", v);
    if (evalSettings.enableNativeCode) {
        addPrimOp("__importNative", 2, prim_importNative);
        addPrimOp("__exec", 1, prim_exec);
    }
    addPrimOp("__typeOf", 1, prim_typeOf);
    addPrimOp("isNull", 1, prim_isNull);
    addPrimOp("__isFunction", 1, prim_isFunction);
    addPrimOp("__isString", 1, prim_isString);
    addPrimOp("__isInt", 1, prim_isInt);
    addPrimOp("__isFloat", 1, prim_isFloat);
    addPrimOp("__isBool", 1, prim_isBool);
    addPrimOp("__isPath", 1, prim_isPath);
    addPrimOp("__genericClosure", 1, prim_genericClosure);
    addPrimOp("abort", 1, prim_abort);
    addPrimOp("__addErrorContext", 2, prim_addErrorContext);
    addPrimOp("__tryEval", 1, prim_tryEval);
    addPrimOp("__getEnv", 1, prim_getEnv);

    // Strictness
    addPrimOp("__seq", 2, prim_seq);
    addPrimOp("__deepSeq", 2, prim_deepSeq);

    // Debugging
    addPrimOp("__trace", 2, prim_trace);

    // Paths
    addPrimOp("__toPath", 1, prim_toPath);
    if (evalSettings.pureEval)
        addPurityError("__storePath");
    else
        addPrimOp("__storePath", 1, prim_storePath);
    addPrimOp("__pathExists", 1, prim_pathExists);
    addPrimOp("baseNameOf", 1, prim_baseNameOf);
    addPrimOp("dirOf", 1, prim_dirOf);
    addPrimOp("__readFile", 1, prim_readFile);
    addPrimOp("__readDir", 1, prim_readDir);
    addPrimOp("__findFile", 2, prim_findFile);
    addPrimOp("__hashFile", 2, prim_hashFile);

    // Creating files
    addPrimOp("__toXML", 1, prim_toXML);
    addPrimOp("__toJSON", 1, prim_toJSON);
    addPrimOp("__fromJSON", 1, prim_fromJSON);
    addPrimOp("__toFile", 2, prim_toFile);
    addPrimOp("__filterSource", 2, prim_filterSource);
    addPrimOp("__path", 1, prim_path);

    // Sets
    addPrimOp("__attrNames", 1, prim_attrNames);
    addPrimOp("__attrValues", 1, prim_attrValues);
    addPrimOp("__getAttr", 2, prim_getAttr);
    addPrimOp("__unsafeGetAttrPos", 2, prim_unsafeGetAttrPos);
    addPrimOp("__hasAttr", 2, prim_hasAttr);
    addPrimOp("__isAttrs", 1, prim_isAttrs);
    addPrimOp("removeAttrs", 2, prim_removeAttrs);
    addPrimOp("__listToAttrs", 1, prim_listToAttrs);
    addPrimOp("__intersectAttrs", 2, prim_intersectAttrs);
    addPrimOp("__catAttrs", 2, prim_catAttrs);
    addPrimOp("__functionArgs", 1, prim_functionArgs);
    addPrimOp("__mapAttrs", 2, prim_mapAttrs);

    // Lists
    addPrimOp("__isList", 1, prim_isList);
    addPrimOp("__elemAt", 2, prim_elemAt);
    addPrimOp("__head", 1, prim_head);
    addPrimOp("__tail", 1, prim_tail);
    addPrimOp("map", 2, prim_map);
    addPrimOp("__filter", 2, prim_filter);
    addPrimOp("__elem", 2, prim_elem);
    addPrimOp("__concatLists", 1, prim_concatLists);
    addPrimOp("__length", 1, prim_length);
    addPrimOp("__foldl'", 3, prim_foldlStrict);
    addPrimOp("__any", 2, prim_any);
    addPrimOp("__all", 2, prim_all);
    addPrimOp("__genList", 2, prim_genList);
    addPrimOp("__sort", 2, prim_sort);
    addPrimOp("__partition", 2, prim_partition);
    addPrimOp("__concatMap", 2, prim_concatMap);

    // Integer arithmetic
    addPrimOp("__add", 2, prim_add);
    addPrimOp("__sub", 2, prim_sub);
    addPrimOp("__mul", 2, prim_mul);
    addPrimOp("__div", 2, prim_div);
    addPrimOp("__bitAnd", 2, prim_bitAnd);
    addPrimOp("__bitOr", 2, prim_bitOr);
    addPrimOp("__bitXor", 2, prim_bitXor);
    addPrimOp("__lessThan", 2, prim_lessThan);

    // String manipulation
    addPrimOp("toString", 1, prim_toString);
    addPrimOp("__substring", 3, prim_substring);
    addPrimOp("__stringLength", 1, prim_stringLength);
    addPrimOp("__hashString", 2, prim_hashString);
    addPrimOp("__match", 2, prim_match);
    addPrimOp("__split", 2, prim_split);
    addPrimOp("__concatStringsSep", 2, prim_concatStringSep);
    addPrimOp("__replaceStrings", 3, prim_replaceStrings);

    // Versions
    addPrimOp("__parseDrvName", 1, prim_parseDrvName);
    addPrimOp("__compareVersions", 2, prim_compareVersions);
    addPrimOp("__splitVersion", 1, prim_splitVersion);

    // Derivations
    addPrimOp("derivationStrict", 1, prim_derivationStrict);
    addPrimOp("placeholder", 1, prim_placeholder);

    // Networking
    addPrimOp("__fetchurl", 1, prim_fetchurl);
    addPrimOp("fetchTarball", 1, prim_fetchTarball);

    /* Add a wrapper around the derivation primop that computes the
       `drvPath' and `outPath' attributes lazily. */
    string path = canonPath(settings.nixDataDir + "/nix/corepkgs/derivation.nix", true);
    sDerivationNix = symbols.create(path);
    evalFile(path, v);
    addConstant("derivation", v);

    /* Add a value containing the current Nix expression search path. */
    mkList(v, searchPath.size());
    int n = 0;
    for (auto & i : searchPath) {
        v2 = v.listElems()[n++] = allocValue();
        mkAttrs(*v2, 2);
        mkString(*allocAttr(*v2, symbols.create("path")), i.second);
        mkString(*allocAttr(*v2, symbols.create("prefix")), i.first);
        v2->attrs->sort();
    }
    addConstant("__nixPath", v);

    if (RegisterPrimOp::primOps)
        for (auto & primOp : *RegisterPrimOp::primOps)
            addPrimOp(std::get<0>(primOp), std::get<1>(primOp), std::get<2>(primOp));

    /* Now that we've added all primops, sort the `builtins' set,
       because attribute lookups expect it to be sorted. */
    baseEnv.values[0]->attrs->sort();
}


}<|MERGE_RESOLUTION|>--- conflicted
+++ resolved
@@ -51,38 +51,21 @@
     std::vector<StorePathWithOutputs> drvs;
 
     for (auto & i : context) {
-<<<<<<< HEAD
-        auto [ctx, outputName] = decodeContext(i);
-        assert(store->isStorePath(ctx));
-        if (!store->isValidPath(ctx))
-            throw InvalidPathError(ctx);
-        if (!outputName.empty() && nix::isDerivation(ctx)) {
-            drvs.insert(ctx + "!" + outputName);
-=======
-        std::pair<string, string> decoded = decodeContext(i);
-        auto ctx = store->parseStorePath(decoded.first);
+        auto [ctxS, outputName] = decodeContext(i);
+        auto ctx = store->parseStorePath(ctxS);
         if (!store->isValidPath(ctx))
             throw InvalidPathError(store->printStorePath(ctx));
-        if (!decoded.second.empty() && ctx.isDerivation()) {
-            drvs.push_back(StorePathWithOutputs{ctx.clone(), {decoded.second}});
->>>>>>> f800d450
+        if (!outputName.empty() && ctx.isDerivation()) {
+            drvs.push_back(StorePathWithOutputs{ctx.clone(), {outputName}});
 
             /* Add the output of this derivation to the allowed
                paths. */
             if (allowedPaths) {
-<<<<<<< HEAD
                 auto drv = store->derivationFromPath(ctx);
                 DerivationOutputs::iterator i = drv.outputs.find(outputName);
                 if (i == drv.outputs.end())
-                    throw Error("derivation '%s' does not have an output named '%s'", ctx, outputName);
-                allowedPaths->insert(i->second.path);
-=======
-                auto drv = store->derivationFromPath(store->parseStorePath(decoded.first));
-                DerivationOutputs::iterator i = drv.outputs.find(decoded.second);
-                if (i == drv.outputs.end())
-                    throw Error("derivation '%s' does not have an output named '%s'", decoded.first, decoded.second);
+                    throw Error("derivation '%s' does not have an output named '%s'", ctxS, outputName);
                 allowedPaths->insert(store->printStorePath(i->second.path));
->>>>>>> f800d450
             }
         }
     }
