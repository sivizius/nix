--- conflicted
+++ resolved
@@ -112,11 +112,7 @@
                     .msg = hintfmt("unexpected attribute 'type'"),
                     .errPos = state.positions[pos]
                 });
-<<<<<<< HEAD
-            type = state.forceStringNoCtx(*aType->value, *aType->pos, "while evaluating the `type` attribute passed to builtins.fetchTree");
-=======
-            type = state.forceStringNoCtx(*aType->value, aType->pos);
->>>>>>> 35393dc2
+            type = state.forceStringNoCtx(*aType->value, aType->pos, "while evaluating the `type` attribute passed to builtins.fetchTree");
         } else if (!type)
             throw Error({
                 .msg = hintfmt("attribute 'type' is missing in call to 'fetchTree'"),
@@ -129,15 +125,9 @@
             if (attr.name == state.sType) continue;
             state.forceValue(*attr.value, attr.pos);
             if (attr.value->type() == nPath || attr.value->type() == nString) {
-<<<<<<< HEAD
-                auto s = state.coerceToString(*attr.pos, *attr.value, context, false, false, "").toOwned();
-                attrs.emplace(attr.name,
-                    attr.name == "url"
-=======
-                auto s = state.coerceToString(attr.pos, *attr.value, context, false, false).toOwned();
+                auto s = state.coerceToString(attr.pos, *attr.value, context, false, false, "").toOwned();
                 attrs.emplace(state.symbols[attr.name],
                     state.symbols[attr.name] == "url"
->>>>>>> 35393dc2
                     ? type == "git"
                       ? fixURIForGit(s, state)
                       : fixURI(s, state)
@@ -208,19 +198,11 @@
         for (auto & attr : *args[0]->attrs) {
             std::string_view n(state.symbols[attr.name]);
             if (n == "url")
-<<<<<<< HEAD
-                url = state.forceStringNoCtx(*attr.value, *attr.pos, "while evaluating the url we should fetch");
+                url = state.forceStringNoCtx(*attr.value, attr.pos, "while evaluating the url we should fetch");
             else if (n == "sha256")
-                expectedHash = newHashAllowEmpty(state.forceStringNoCtx(*attr.value, *attr.pos, "while evaluating the sha256 of the content we should fetch"), htSHA256);
+                expectedHash = newHashAllowEmpty(state.forceStringNoCtx(*attr.value, attr.pos, "while evaluating the sha256 of the content we should fetch"), htSHA256);
             else if (n == "name")
-                name = state.forceStringNoCtx(*attr.value, *attr.pos, "while evaluating the name of the content we should fetch");
-=======
-                url = state.forceStringNoCtx(*attr.value, attr.pos);
-            else if (n == "sha256")
-                expectedHash = newHashAllowEmpty(state.forceStringNoCtx(*attr.value, attr.pos), htSHA256);
-            else if (n == "name")
-                name = state.forceStringNoCtx(*attr.value, attr.pos);
->>>>>>> 35393dc2
+                name = state.forceStringNoCtx(*attr.value, attr.pos, "while evaluating the name of the content we should fetch");
             else
                 throw EvalError({
                     .msg = hintfmt("unsupported argument '%s' to '%s'", n, who),
