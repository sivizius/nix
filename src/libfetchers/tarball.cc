--- conflicted
+++ resolved
@@ -196,15 +196,9 @@
         // NAR hashes are preferred over file hashes since tar/zip files
         // don't have a canonical representation.
         if (narHash)
-<<<<<<< HEAD
-            url2.query.insert_or_assign("narHash", narHash->to_string(Base::SRI));
+            url2.query.insert_or_assign("narHash", narHash->to_string(Base::SRI, true));
         else if (hash)
-            url2.query.insert_or_assign("hash", hash->to_string(Base::SRI));
-=======
-            url2.query.insert_or_assign("narHash", narHash->to_string(SRI, true));
-        else if (hash)
-            url2.query.insert_or_assign("hash", hash->to_string(SRI, true));
->>>>>>> 6c000eed
+            url2.query.insert_or_assign("hash", hash->to_string(Base::SRI, true));
         return url2;
     }
 
@@ -213,11 +207,7 @@
         Attrs attrs;
         attrs.emplace("url", url.to_string());
         if (hash)
-<<<<<<< HEAD
-            attrs.emplace("hash", hash->to_string(Base::SRI));
-=======
-            attrs.emplace("hash", hash->to_string(SRI, true));
->>>>>>> 6c000eed
+            attrs.emplace("hash", hash->to_string(Base::SRI, true));
         return attrs;
     }
 
@@ -274,7 +264,7 @@
 
         auto input = std::make_unique<TarballInput>(parseURL(getStrAttr(attrs, "url")));
         if (auto hash = maybeGetStrAttr(attrs, "hash"))
-            input->hash = newHashAllowEmpty(*hash, htUnknown);
+            input->hash = newHashAllowEmpty(*hash, HashType::Unknown);
 
         return input;
     }
