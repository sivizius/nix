--- conflicted
+++ resolved
@@ -124,19 +124,14 @@
     if (auto drvGoal = std::dynamic_pointer_cast<DerivationGoal>(goal)) {
         act.result(resUnexpectBuild, store.printStorePath(drvGoal->drvPath));
         nix::removeGoal(drvGoal, derivationGoals);
-<<<<<<< HEAD
-    }
-    else if (auto subGoal = std::dynamic_pointer_cast<SubstitutionGoal>(goal)) {
+    }
+    else if (auto subGoal = std::dynamic_pointer_cast<PathSubstitutionGoal>(goal)) {
         act.result(resUnexpectSubstitution, store.printStorePath(subGoal->storePath));
         nix::removeGoal(subGoal, substitutionGoals);
-    } else
-=======
-    else if (auto subGoal = std::dynamic_pointer_cast<PathSubstitutionGoal>(goal))
-        nix::removeGoal(subGoal, substitutionGoals);
+    }
     else if (auto subGoal = std::dynamic_pointer_cast<DrvOutputSubstitutionGoal>(goal))
         nix::removeGoal(subGoal, drvOutputSubstitutionGoals);
     else
->>>>>>> 133905b3
         assert(false);
 
     if (topGoals.find(goal) != topGoals.end()) {
