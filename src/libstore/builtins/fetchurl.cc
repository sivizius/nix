--- conflicted
+++ resolved
@@ -63,28 +63,16 @@
     auto & output = drv.outputs.begin()->second;
 
     /* Try the hashed mirrors first. */
-<<<<<<< HEAD
-    if (output.hash && output.hash->method == FileIngestionMethod::Flat)
-        for (auto hashedMirror : settings.hashedMirrors.get())
-            try {
-                if (!hasSuffix(hashedMirror, "/")) hashedMirror += '/';
-                auto & h = output.hash->hash;
-                fetch(hashedMirror + printHashType(h.type) + "/" + h.to_string(Base16, false));
-                return;
-            } catch (Error & e) {
-                debug(e.what());
-=======
     if (auto hash = std::get_if<DerivationOutputFixed>(&output.output)) {
         if (hash->hash.method == FileIngestionMethod::Flat) {
             for (auto hashedMirror : settings.hashedMirrors.get()) {
                 try {
                     if (!hasSuffix(hashedMirror, "/")) hashedMirror += '/';
-                    fetch(hashedMirror + printHashType(*hash->hash.hash.type) + "/" + hash->hash.hash.to_string(Base16, false));
+                    fetch(hashedMirror + printHashType(hash->hash.hash.type) + "/" + hash->hash.hash.to_string(Base16, false));
                     return;
                 } catch (Error & e) {
                     debug(e.what());
                 }
->>>>>>> a5f7d310
             }
         }
     }
