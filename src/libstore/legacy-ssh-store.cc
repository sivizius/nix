--- conflicted
+++ resolved
@@ -137,13 +137,8 @@
                 << cmdAddToStoreNar
                 << printStorePath(info.path)
                 << (info.deriver ? printStorePath(*info.deriver) : "")
-<<<<<<< HEAD
-                << info.narHash.to_string(Base16, false);
+                << info.narHash->to_string(Base16, false);
             writeStorePaths(*this, conn->to, info.referencesPossiblyToSelf());
-=======
-                << info.narHash->to_string(Base16, false);
-            writeStorePaths(*this, conn->to, info.references);
->>>>>>> a3f96258
             conn->to
                 << info.registrationTime
                 << info.narSize
