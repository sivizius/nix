#include "archive.hh"
#include "pool.hh"
#include "remote-store.hh"
#include "serve-protocol.hh"
#include "store-api.hh"
#include "worker-protocol.hh"
#include "ssh.hh"
#include "derivations.hh"
#include "callback.hh"

namespace nix {

struct LegacySSHStoreConfig : virtual StoreConfig
{
    using StoreConfig::StoreConfig;
    const Setting<int> maxConnections{(StoreConfig*) this, 1, "max-connections", "maximum number of concurrent SSH connections"};
    const Setting<Path> sshKey{(StoreConfig*) this, "", "ssh-key", "path to an SSH private key"};
    const Setting<bool> compress{(StoreConfig*) this, false, "compress", "whether to compress the connection"};
    const Setting<Path> remoteProgram{(StoreConfig*) this, "nix-store", "remote-program", "path to the nix-store executable on the remote system"};
    const Setting<std::string> remoteStore{(StoreConfig*) this, "", "remote-store", "URI of the store on the remote system"};

    const std::string name() override { return "Legacy SSH Store"; }
};

struct LegacySSHStore : public Store, public virtual LegacySSHStoreConfig
{
    // Hack for getting remote build log output.
    // Intentionally not in `LegacySSHStoreConfig` so that it doesn't appear in
    // the documentation
    const Setting<int> logFD{(StoreConfig*) this, -1, "log-fd", "file descriptor to which SSH's stderr is connected"};

    struct Connection
    {
        std::unique_ptr<SSHMaster::Connection> sshConn;
        FdSink to;
        FdSource from;
        int remoteVersion;
        bool good = true;
    };

    std::string host;

    ref<Pool<Connection>> connections;

    SSHMaster master;

    static std::set<std::string> uriSchemes() { return {"ssh"}; }

    LegacySSHStore(const string & scheme, const string & host, const Params & params)
        : StoreConfig(params)
        , Store(params)
        , host(host)
        , connections(make_ref<Pool<Connection>>(
            std::max(1, (int) maxConnections),
            [this]() { return openConnection(); },
            [](const ref<Connection> & r) { return r->good; }
            ))
        , master(
            host,
            sshKey,
            // Use SSH master only if using more than 1 connection.
            connections->capacity() > 1,
            compress,
            logFD)
    {
    }

    ref<Connection> openConnection()
    {
        auto conn = make_ref<Connection>();
        conn->sshConn = master.startCommand(
            fmt("%s --serve --write", remoteProgram)
            + (remoteStore.get() == "" ? "" : " --store " + shellEscape(remoteStore.get())));
        conn->to = FdSink(conn->sshConn->in.get());
        conn->from = FdSource(conn->sshConn->out.get());

        try {
            conn->to << SERVE_MAGIC_1 << SERVE_PROTOCOL_VERSION;
            conn->to.flush();

            unsigned int magic = readInt(conn->from);
            if (magic != SERVE_MAGIC_2)
                throw Error("protocol mismatch with 'nix-store --serve' on '%s'", host);
            conn->remoteVersion = readInt(conn->from);
            if (GET_PROTOCOL_MAJOR(conn->remoteVersion) != 0x200)
                throw Error("unsupported 'nix-store --serve' protocol version on '%s'", host);

        } catch (EndOfFile & e) {
            throw Error("cannot connect to '%1%'", host);
        }

        return conn;
    };

    string getUri() override
    {
        return *uriSchemes().begin() + "://" + host;
    }

    void queryPathInfoUncached(const StorePath & path,
        Callback<std::shared_ptr<const ValidPathInfo>> callback) noexcept override
    {
        try {
            auto conn(connections->get());

            /* No longer support missing NAR hash */
            assert(GET_PROTOCOL_MINOR(conn->remoteVersion) >= 4);

            debug("querying remote host '%s' for info on '%s'", host, printStorePath(path));

            conn->to << cmdQueryPathInfos << PathSet{printStorePath(path)};
            conn->to.flush();

            auto p = readString(conn->from);
            if (p.empty()) return callback(nullptr);
            auto path2 = parseStorePath(p);
            assert(path == path2);
            /* Hash will be set below. FIXME construct ValidPathInfo at end. */
            auto info = std::make_shared<ValidPathInfo>(path, Hash::dummy);

            auto deriver = readString(conn->from);
            if (deriver != "")
                info->deriver = parseStorePath(deriver);
            info->setReferencesPossiblyToSelf(readStorePaths<StorePathSet>(*this, conn->from));
            readLongLong(conn->from); // download size
            info->narSize = readLongLong(conn->from);

            {
                auto s = readString(conn->from);
                if (s == "")
                    throw Error("NAR hash is now mandatory");
                info->narHash = Hash::parseAnyPrefixed(s);
            }
            info->ca = parseContentAddressOpt(readString(conn->from));
            info->sigs = readStrings<StringSet>(conn->from);

            auto s = readString(conn->from);
            assert(s == "");

            callback(std::move(info));
        } catch (...) { callback.rethrow(); }
    }

    void addToStore(const ValidPathInfo & info, Source & source,
        RepairFlag repair, CheckSigsFlag checkSigs) override
    {
        debug("adding path '%s' to remote host '%s'", printStorePath(info.path), host);

        auto conn(connections->get());

        if (GET_PROTOCOL_MINOR(conn->remoteVersion) >= 5) {

            conn->to
                << cmdAddToStoreNar
                << printStorePath(info.path)
                << (info.deriver ? printStorePath(*info.deriver) : "")
<<<<<<< HEAD
                << info.narHash->to_string(Base16, false);
            writeStorePaths(*this, conn->to, info.referencesPossiblyToSelf());
=======
                << info.narHash.to_string(Base16, false);
            writeStorePaths(*this, conn->to, info.references);
>>>>>>> 8d9402f4
            conn->to
                << info.registrationTime
                << info.narSize
                << info.ultimate
                << info.sigs
                << renderContentAddress(info.ca);
            try {
                copyNAR(source, conn->to);
            } catch (...) {
                conn->good = false;
                throw;
            }
            conn->to.flush();

        } else {

            conn->to
                << cmdImportPaths
                << 1;
            try {
                copyNAR(source, conn->to);
            } catch (...) {
                conn->good = false;
                throw;
            }
            conn->to
                << exportMagic
                << printStorePath(info.path);
            writeStorePaths(*this, conn->to, info.referencesPossiblyToSelf());
            conn->to
                << (info.deriver ? printStorePath(*info.deriver) : "")
                << 0
                << 0;
            conn->to.flush();

        }

        if (readInt(conn->from) != 1)
            throw Error("failed to add path '%s' to remote host '%s'", printStorePath(info.path), host);
    }

    void narFromPath(const StorePath & path, Sink & sink) override
    {
        auto conn(connections->get());

        conn->to << cmdDumpStorePath << printStorePath(path);
        conn->to.flush();
        copyNAR(conn->from, sink);
    }

    std::optional<StorePath> queryPathFromHashPart(const std::string & hashPart) override
    { unsupported("queryPathFromHashPart"); }

    StorePath addToStore(const string & name, const Path & srcPath,
        FileIngestionMethod method, HashType hashAlgo,
        PathFilter & filter, RepairFlag repair) override
    { unsupported("addToStore"); }

    StorePath addTextToStore(const string & name, const string & s,
        const StorePathSet & references, RepairFlag repair) override
    { unsupported("addTextToStore"); }

private:

    void putBuildSettings(Connection & conn)
    {
        conn.to
            << settings.maxSilentTime
            << settings.buildTimeout;
        if (GET_PROTOCOL_MINOR(conn.remoteVersion) >= 2)
            conn.to
                << settings.maxLogSize;
        if (GET_PROTOCOL_MINOR(conn.remoteVersion) >= 3)
            conn.to
                << settings.buildRepeat
                << settings.enforceDeterminism;
    }

public:

    BuildResult buildDerivation(const StorePath & drvPath, const BasicDerivation & drv,
        BuildMode buildMode) override
    {
        auto conn(connections->get());

        conn->to
            << cmdBuildDerivation
            << printStorePath(drvPath);
        writeDerivation(conn->to, *this, drv);

        putBuildSettings(*conn);

        conn->to.flush();

        BuildResult status;
        status.status = (BuildResult::Status) readInt(conn->from);
        conn->from >> status.errorMsg;

        if (GET_PROTOCOL_MINOR(conn->remoteVersion) >= 3)
            conn->from >> status.timesBuilt >> status.isNonDeterministic >> status.startTime >> status.stopTime;

        return status;
    }

    void buildPaths(const std::vector<StorePathWithOutputs> & drvPaths, BuildMode buildMode) override
    {
        auto conn(connections->get());

        conn->to << cmdBuildPaths;
        Strings ss;
        for (auto & p : drvPaths)
            ss.push_back(p.to_string(*this));
        conn->to << ss;

        putBuildSettings(*conn);

        conn->to.flush();

        BuildResult result;
        result.status = (BuildResult::Status) readInt(conn->from);

        if (!result.success()) {
            conn->from >> result.errorMsg;
            throw Error(result.status, result.errorMsg);
        }
    }

    void ensurePath(const StorePath & path) override
    { unsupported("ensurePath"); }

    void computeFSClosure(const StorePathSet & paths,
        StorePathSet & out, bool flipDirection = false,
        bool includeOutputs = false, bool includeDerivers = false) override
    {
        if (flipDirection || includeDerivers) {
            Store::computeFSClosure(paths, out, flipDirection, includeOutputs, includeDerivers);
            return;
        }

        auto conn(connections->get());

        conn->to
            << cmdQueryClosure
            << includeOutputs;
        writeStorePaths(*this, conn->to, paths);
        conn->to.flush();

        for (auto & i : readStorePaths<StorePathSet>(*this, conn->from))
            out.insert(i);
    }

    StorePathSet queryValidPaths(const StorePathSet & paths,
        SubstituteFlag maybeSubstitute = NoSubstitute) override
    {
        auto conn(connections->get());

        conn->to
            << cmdQueryValidPaths
            << false // lock
            << maybeSubstitute;
        writeStorePaths(*this, conn->to, paths);
        conn->to.flush();

        return readStorePaths<StorePathSet>(*this, conn->from);
    }

    void connect() override
    {
        auto conn(connections->get());
    }

    unsigned int getProtocol() override
    {
        auto conn(connections->get());
        return conn->remoteVersion;
    }
};

static RegisterStoreImplementation<LegacySSHStore, LegacySSHStoreConfig> regStore;

}<|MERGE_RESOLUTION|>--- conflicted
+++ resolved
@@ -154,13 +154,8 @@
                 << cmdAddToStoreNar
                 << printStorePath(info.path)
                 << (info.deriver ? printStorePath(*info.deriver) : "")
-<<<<<<< HEAD
-                << info.narHash->to_string(Base16, false);
+                << info.narHash.to_string(Base16, false);
             writeStorePaths(*this, conn->to, info.referencesPossiblyToSelf());
-=======
-                << info.narHash.to_string(Base16, false);
-            writeStorePaths(*this, conn->to, info.references);
->>>>>>> 8d9402f4
             conn->to
                 << info.registrationTime
                 << info.narSize
