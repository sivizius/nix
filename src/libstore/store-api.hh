--- conflicted
+++ resolved
@@ -722,17 +722,11 @@
         return toRealPath(printStorePath(storePath));
     }
 
-<<<<<<< HEAD
-=======
-    virtual void createUser(const std::string & userName, uid_t userId)
-    { }
-
     /*
      * Synchronises the options of the client with those of the daemon
      * (a no-op when there’s no daemon)
      */
     virtual void setOptions() { }
->>>>>>> 9fe0343b
 protected:
 
     Stats stats;
