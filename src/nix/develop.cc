--- conflicted
+++ resolved
@@ -135,17 +135,7 @@
     drv.inputSrcs.insert(std::move(getEnvShPath));
     Hash h = hashDerivationModulo(*store, drv, true);
     auto shellOutPath = store->makeOutputPath("out", h, drvName);
-<<<<<<< HEAD
-    drv.outputs.insert_or_assign("out", DerivationOutput {
-        .path = shellOutPath,
-        .hash = FixedOutputHash {
-            .method = FileIngestionMethod::Flat,
-            .hash = Hash { htSHA256 },
-        },
-    });
-=======
     drv.outputs.insert_or_assign("out", DerivationOutput { .path = shellOutPath });
->>>>>>> c3c7aedb
     drv.env["out"] = store->printStorePath(shellOutPath);
     auto shellDrvPath2 = writeDerivation(store, drv, drvName);
 
