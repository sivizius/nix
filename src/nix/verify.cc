--- conflicted
+++ resolved
@@ -87,13 +87,8 @@
                 if (!noContents) {
 
                     std::unique_ptr<AbstractHashSink> hashSink;
-<<<<<<< HEAD
                     if (!info->ca)
-                        hashSink = std::make_unique<HashSink>(info->narHash.type);
-=======
-                    if (info->ca == "")
                         hashSink = std::make_unique<HashSink>(*info->narHash.type);
->>>>>>> 406dbb7f
                     else
                         hashSink = std::make_unique<HashModuloSink>(*info->narHash.type, storePathToHash(store->printStorePath(info->path)));
 
