--- conflicted
+++ resolved
@@ -31,11 +31,8 @@
   nix-copy-ssh.sh \
   post-hook.sh \
   function-trace.sh \
-<<<<<<< HEAD
+  recursive.sh \
   flakes.sh
-=======
-  recursive.sh
->>>>>>> c1d18050
   # parallel.sh
 
 install-tests += $(foreach x, $(nix_tests), tests/$(x))
@@ -44,8 +41,4 @@
 
 clean-files += $(d)/common.sh $(d)/config.nix
 
-<<<<<<< HEAD
-installcheck: $(d)/common.sh $(d)/plugins/libplugintest.$(SO_EXT) $(d)/config.nix
-=======
-installcheck: $(d)/common.sh $(d)/config.nix $(d)/plugins/libplugintest.$(SO_EXT)
->>>>>>> c1d18050
+installcheck: $(d)/common.sh $(d)/plugins/libplugintest.$(SO_EXT) $(d)/config.nix